--- conflicted
+++ resolved
@@ -23,12 +23,9 @@
             make tests
             make test
             make test-e2e
-<<<<<<< HEAD
-=======
             helm dep update helm-chart/amalthea
             helm lint helm-chart/amalthea
             helm dep update helm-chart/amalthea-sessions
             helm lint helm-chart/amalthea-sessions
->>>>>>> 1cee3f32
           push: never
           skipContainerUserIdUpdate: false