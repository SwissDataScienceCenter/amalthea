import kopf
from dateutil import parser
from datetime import datetime
from enum import Enum
from kubernetes.client.models import V1DeleteOptions
from kubernetes.dynamic.exceptions import NotFoundError
from prometheus_client import start_http_server
import pytz

from controller import config
from controller.k8s_resources import CONTENT_TYPES, get_children_specs, get_urls
from controller.culling import get_cpu_usage_for_culling, get_js_server_status
from controller.utils import (
    get_pod_metrics,
    get_volume_disk_capacity,
    get_api,
    parse_pod_metrics,
    convert_to_bytes,
    convert_to_millicores,
)
from controller.metrics import Metrics

metrics = Metrics()


class ServerStatusEnum(Enum):
    """Simple Enum for server status."""

    Running = "running"
    Starting = "starting"
    Stopping = "stopping"
    Failed = "failed"

    @classmethod
    def list(cls):
        return list(map(lambda c: c.value, cls))


def get_labels(
    parent_name, parent_uid, parent_labels, child_key=None, is_main_pod=False
):
    """Create the appropriate labels per resource"""
    # Add labels from lowest to highest priority
    labels = {}
    labels.update(parent_labels)
    labels.update(config.amalthea_selector_labels)
    labels.update(
        {
            "app.kubernetes.io/component": config.custom_resource_name.lower(),
            config.PARENT_UID_LABEL_KEY: parent_uid,
            config.PARENT_NAME_LABEL_KEY: parent_name,
        }
    )
    if child_key:
        labels.update({config.CHILD_KEY_LABEL_KEY: child_key})
    if is_main_pod:
        labels.update({config.MAIN_POD_LABEL_KEY: "true"})
    return labels


def create_namespaced_resource(namespace, body):
    """
    Create a k8s resource given the namespace and the full resource object.
    """
    api = get_api(body["apiVersion"], body["kind"])
    return api.create(namespace=namespace, body=body)


@kopf.on.startup()
def configure(logger, settings, **_):
    """
    Configure the operator - see https://kopf.readthedocs.io/en/stable/configuration/
    for options.
    """

    if config.kopf_operator_settings:
        try:
            for key, val in config.kopf_operator_settings.items():
                getattr(settings, key).__dict__.update(val)
        except AttributeError as e:
            logger.error(f"Problem when configuring the Operator: {e}")


@kopf.on.create(
    config.api_group,
    config.api_version,
    config.custom_resource_name,
    timeout=config.KOPF_CREATE_TIMEOUT,
    retries=config.KOPF_CREATE_RETRIES,
    backoff=config.KOPF_CREATE_BACKOFF,
)
def create_fn(labels, logger, name, namespace, spec, uid, **_):
    """
    Watch the creation of jupyter server objects and create all
    the necessary k8s child resources which make the actual jupyter server.
    """

    children_specs = get_children_specs(name, spec, logger)

    # We make sure the pod created from the statefulset gets labeled
    # with the custom resource references and add a special label to
    # distinguish it from direct children.
    kopf.label(
        children_specs["statefulset"]["spec"]["template"],
        labels=get_labels(name, uid, labels, is_main_pod=True),
    )

    # Add the labels to all child resources and create them in the cluster
    children_uids = {}

    for child_key, child_spec in children_specs.items():
        # TODO: look at the option of using subhandlers here.
        kopf.label(
            child_spec,
            labels=get_labels(name, uid, labels, child_key=child_key),
        )
        kopf.adopt(child_spec)

        children_uids[child_key] = create_namespaced_resource(
            namespace=namespace, body=child_spec
        ).metadata.uid

    metrics.manipulate("sessions_total_created", "inc", 1, labels)

    return {"createdResources": children_uids, "fullServerURL": get_urls(spec)[1]}


@kopf.on.delete(config.api_group, config.api_version, config.custom_resource_name)
def delete_fn(labels, body, namespace, name, **_):
    """
    The juptyer server has been deleted.
    """
    api = get_api(config.api_version, config.custom_resource_name, config.api_group)
    new_status = ServerStatusEnum.Stopping.value
    if body:
        old_status = body.get("status", {}).get("state")
    else:
        old_status = None
    if old_status != new_status:
        extra_labels = {
            "status_from": str(old_status).lower(),
            "status_to": new_status,
        }
        metrics.manipulate(
            "sessions_status_changes",
            "inc",
            1,
            manifest_labels=labels,
            extra_labels=extra_labels
        )
    api.patch(
        namespace=namespace,
        name=name,
        body={
            "status": {
                "state": new_status,
            },
        },
        content_type=CONTENT_TYPES["merge-patch"],
    )
    metrics.manipulate("sessions_total_deleted", "inc", 1, labels)


@kopf.on.field(
    config.api_group,
    config.api_version,
    config.custom_resource_name,
    field="status.state",
)
def state_changed(old, new, labels, body, **_):
    """
    State of the juptyer server status has changed.
    """
    if new == ServerStatusEnum.Running.value:
        start_time = parser.isoparse(
            body["metadata"].get("creationTimestamp")
        )
        now = pytz.UTC.localize(datetime.utcnow())
        start_duration = (now - start_time).total_seconds()
        metrics.manipulate(
            "sessions_launch_duration",
            "observe",
            start_duration,
            labels,
        )

    elif new == ServerStatusEnum.Starting.value:
        cpu_request = body.get("spec", {}).get("jupyterServer", {}).get("resources", {})\
            .get("requests", {}).get("cpu")
        memory_request = body.get("spec", {}).get("jupyterServer", {}).get("resources", {})\
            .get("requests", {}).get("memory")
        disk_request = body.get("spec", {}).get("storage", {}).get("size")
        if cpu_request:
            metrics.manipulate(
                "sessions_cpu_request",
                "observe",
                convert_to_millicores(cpu_request),
                labels,
            )
        if memory_request:
            metrics.manipulate(
                "sessions_memory_request",
                "observe",
                convert_to_bytes(memory_request),
                labels,
            )
        if disk_request:
            metrics.manipulate(
                "sessions_disk_request",
                "observe",
                convert_to_bytes(disk_request),
                labels,
            )


@kopf.on.event(
    version="v1",
    kind="Pod",
    labels={config.PARENT_NAME_LABEL_KEY: kopf.PRESENT},
)
def update_server_state(body, labels, namespace, **_):
    def get_all_container_statuses(pod):
        return pod.get("status", {}).get("containerStatuses", []) + pod.get(
            "status", {}
        ).get("initContainerStatuses", [])

    def get_failed_containers(container_statuses):
        failed_containers = [
            container_status
            for container_status in container_statuses
            if (
                container_status.get("state", {})
                .get("terminated", {})
                .get("exitCode", 0)
                != 0
                or container_status.get("lastState", {})
                .get("terminated", {})
                .get("exitCode", 0)
                != 0
            )
        ]
        return failed_containers

    def is_pod_unschedulable(pod) -> bool:
        """Determines is a server pod is unschedulable."""
        phase = pod.get("status", {}).get("phase")
        conditions = pod.get("status", {}).get("conditions", [])
        sorted_conditions = sorted(
            conditions,
            key=lambda x: datetime.fromisoformat(x["lastTransitionTime"].rstrip("Z")),
            reverse=True,
        )
        if (
            phase == "Pending"
            and len(sorted_conditions) >= 1
            and sorted_conditions[0].get("reason") == "Unschedulable"
        ):
            return True
        return False

    def get_status(pod) -> ServerStatusEnum:
        """Get the status of the jupyterserver."""
        # Is the server terminating?
        if pod["metadata"].get("deletionTimestamp") is not None:
            return ServerStatusEnum.Stopping
        # Is the pod unschedulable?
        if is_pod_unschedulable(pod):
            return ServerStatusEnum.Failed

        pod_phase = pod.get("status", {}).get("phase")
        pod_conditions = pod.get("status", {}).get("conditions", [{"status": "False"}])
        container_statuses = get_all_container_statuses(pod)
        failed_containers = get_failed_containers(container_statuses)
        all_pod_conditions_good = all(
            [condition.get("status", "False") == "True" for condition in pod_conditions]
        )

        # Is the pod fully running?
        if (
            pod_phase == "Running"
            and len(failed_containers) == 0
            and all_pod_conditions_good
        ):
            return ServerStatusEnum.Running

        # The pod has failed (either directly or by having containers stuck in restart loops)
        if pod_phase == "Failed" or len(failed_containers) > 0:
            return ServerStatusEnum.Failed

        # If none of the above match the container must be starting
        return ServerStatusEnum.Starting

    new_status = get_status(body)
    server_name = labels[config.PARENT_NAME_LABEL_KEY]
    now = pytz.UTC.localize(datetime.utcnow())
    api = get_api(config.api_version, config.custom_resource_name, config.api_group)
<<<<<<< HEAD
    try:
        server = api.get(namespace=namespace, name=server_name)
    except NotFoundError:
        server = None
        old_status = None
    if server:
        old_status = server.get("status", {}).get("state")
    # NOTE: Updating the status for deletions is handled in a specific delete handler
    if old_status != new_status.value and new_status.value != ServerStatusEnum.Stopping.value:
        try:
            api.patch(
                namespace=namespace,
                name=server_name,
                body={
                    "status": {
                        "state": new_status.value,
                    },
                },
                content_type=CONTENT_TYPES["merge-patch"],
            )
        except NotFoundError:
            pass
        extra_labels = {
            "status_from": str(old_status),
            "status_to": str(new_status.value),
        }
        metrics.manipulate(
            "sessions_status_changes",
            "inc",
            1,
            manifest_labels=labels,
            extra_labels=extra_labels
        )
=======
    api.patch(
        namespace=namespace,
        name=server_name,
        body={
            "status": {
                "state": status.value,
                "startingSince": now.isoformat() if status is ServerStatusEnum.Starting else None,
                "failedSince": now.isoformat() if status is ServerStatusEnum.Failed else None,
            },
        },
        content_type=CONTENT_TYPES["merge-patch"],
    )
>>>>>>> 8fc359ea


@kopf.timer(
    config.api_group,
    config.api_version,
    config.custom_resource_name,
    interval=config.JUPYTER_SERVER_IDLE_CHECK_INTERVAL_SECONDS,
)
def cull_idle_jupyter_servers(body, name, namespace, logger, **kwargs):
    """
    Check if a session is idle (has zero open connections in proxy and CPU is below
    threshold). If the session is idle then update the jupyter server status with
    the idle duration. If any sessions have been idle for long enough, then cull them.
    """
    js_server_status = get_js_server_status(body)
    if js_server_status is None:
        return  # this means server is not fully up and running yet
    idle_seconds_threshold = body["spec"]["culling"]["idleSecondsThreshold"]
    max_age_seconds_threshold = body["spec"]["culling"].get("maxAgeSecondsThreshold", 0)
    try:
        pod_name = body["status"]["mainPod"]["name"]
    except KeyError:
        return
    cpu_usage = get_cpu_usage_for_culling(pod=pod_name, namespace=namespace)
    custom_resource_api = get_api(
        config.api_version, config.custom_resource_name, config.api_group
    )
    idle_seconds = int(body["status"].get("idleSeconds", 0))
    now = pytz.UTC.localize(datetime.utcnow())
    last_activity = js_server_status.get("last_activity", now)
    jupyter_server_started = js_server_status.get("started", now)
    jupyter_server_age_seconds = (now - jupyter_server_started).total_seconds()
    last_activity_age_seconds = (now - last_activity).total_seconds()
    logger.info(
        f"Checking idle status of session {name}, "
        f"idle seconds: {idle_seconds}, "
        f"cpu usage: {cpu_usage}m, "
        f"server status: {js_server_status}, "
        f"age: {jupyter_server_age_seconds} seconds"
    )
    jupyter_server_is_idle_now = (
        cpu_usage <= config.CPU_USAGE_MILLICORES_IDLE_THRESHOLD
        and type(js_server_status) is dict
        and js_server_status.get("connections", 0) == 0
        and last_activity_age_seconds
        > config.JUPYTER_SERVER_IDLE_CHECK_INTERVAL_SECONDS
    )
    delete_idle_server = (
        jupyter_server_is_idle_now
        and idle_seconds_threshold > 0
        and idle_seconds >= idle_seconds_threshold
    )
    delete_old_server = (
        max_age_seconds_threshold > 0
        and jupyter_server_age_seconds >= max_age_seconds_threshold
    )

    if delete_idle_server or delete_old_server:
        culling_reason = "inactivity" if delete_idle_server else "age"
        logger.info(f"Deleting Jupyter server {name} due to {culling_reason}")
        try:
            custom_resource_api.delete(
                name=name,
                namespace=namespace,
                body=V1DeleteOptions(propagation_policy="Foreground"),
            )
        except NotFoundError:
            logger.warning(
                f"Trying to delete Jupyter server {name} in namespace {namespace}, "
                "but we cannot find it. Has it been deleted in the meantime?"
            )
            pass
        return

    if jupyter_server_is_idle_now:
        logger.info(
            f"Jupyter Server {name} in namespace {namespace} found to be idle for "
            f"{idle_seconds + config.JUPYTER_SERVER_IDLE_CHECK_INTERVAL_SECONDS}"
        )
        try:
            custom_resource_api.patch(
                namespace=namespace,
                name=name,
                body={
                    "status": {
                        "idleSeconds": str(
                            idle_seconds
                            + config.JUPYTER_SERVER_IDLE_CHECK_INTERVAL_SECONDS
                        ),
                    },
                },
                content_type=CONTENT_TYPES["merge-patch"],
            )
        except NotFoundError:
            logger.warning(
                f"Trying to update idle time for Jupyter server {name} in namespace {namespace}, "
                "but we cannot find it. Has it been deleted in the meantime?"
            )
            pass
    else:
        if idle_seconds > 0:
            try:
                logger.info(
                    f"Resetting idle timer for Jupyter server {name} in namespace {namespace}."
                )
                custom_resource_api.patch(
                    namespace=namespace,
                    name=name,
                    body={
                        "status": {"idleSeconds": "0"},
                    },
                    content_type=CONTENT_TYPES["merge-patch"],
                )
            except NotFoundError:
                logger.warning(
                    f"Trying to reset idle timer for Jupyter server {name} in namespace {namespace}"
                    ", but we cannot find it. Has it been deleted in the meantime?"
                )
                pass


@kopf.timer(
    config.api_group,
    config.api_version,
    config.custom_resource_name,
    interval=config.JUPYTER_SERVER_PENDING_CHECK_INTERVAL_SECONDS,
)
def cull_pending_jupyter_servers(body, name, namespace, logger, **kwargs):
    """
    Check if a session is pending (starting or failed). If the session is pending then
    update the jupyter server status with the pending/failed duration. If any sessions
    have been pending for long enough, then cull them.
    """
    starting_seconds_threshold = body["spec"]["culling"]["startingSecondsThreshold"]
    failed_seconds_threshold = body["spec"]["culling"]["failedSecondsThreshold"]
    now = pytz.UTC.localize(datetime.utcnow())
    starting_since = body["status"].get("startingSince")
    failed_since = body["status"].get("failedSince")

    starting_seconds = 0
    failed_seconds = 0

    if starting_since is not None:
        starting_seconds = (now - datetime.fromisoformat(starting_since)).total_seconds()
    if failed_since is not None:
        failed_seconds = (now - datetime.fromisoformat(failed_since)).total_seconds()

    custom_resource_api = get_api(
        config.api_version, config.custom_resource_name, config.api_group
    )

    if starting_seconds_threshold > 0 and starting_seconds > starting_seconds_threshold:
        logger.info(f"Deleting Jupyter server {name} due to starting too long")
        try:
            custom_resource_api.delete(
                name=name,
                namespace=namespace,
                body=V1DeleteOptions(propagation_policy="Foreground"),
            )
        except NotFoundError:
            logger.warning(
                f"Trying to delete Jupyter server {name} in namespace {namespace}, "
                "but we cannot find it. Has it been deleted in the meantime?"
            )
            pass
        return
    if failed_seconds_threshold > 0 and failed_seconds > failed_seconds_threshold:
        logger.info(f"Deleting Jupyter server {name} due to being failed too long")
        try:
            custom_resource_api.delete(
                name=name,
                namespace=namespace,
                body=V1DeleteOptions(propagation_policy="Foreground"),
            )
        except NotFoundError:
            logger.warning(
                f"Trying to delete Jupyter server {name} in namespace {namespace}, "
                "but we cannot find it. Has it been deleted in the meantime?"
            )
            pass
        return


# create @kopf.on.event(...) type of decorators
# Go to the bottom of the update_status function definition to see how
# those decorators are applied.
def get_update_decorator(child_resource_kind):
    return kopf.on.event(
        child_resource_kind["name"],
        group=child_resource_kind["group"],
        labels={config.PARENT_NAME_LABEL_KEY: kopf.PRESENT},
    )


def update_status(body, event, labels, logger, meta, name, namespace, uid, **_):
    """
    Update the custom object status with the status of all children
    and the statefulsets pod as only grand child.
    """

    logger.info(f"{body['kind']}: {event['type']}")

    # Collect labels and other metainformation from the resource which
    # triggered the event.
    parent_name = labels[config.PARENT_NAME_LABEL_KEY]
    parent_uid = labels[config.PARENT_UID_LABEL_KEY]
    child_key = labels.get(config.CHILD_KEY_LABEL_KEY, None)
    owner_references = meta.get("ownerReferences", [])
    owner_uids = [ref["uid"] for ref in owner_references]
    is_main_pod = labels.get(config.MAIN_POD_LABEL_KEY, "") == "true"

    # Check if the jupyter server is the actual parent (ie owner) in order
    # to exclude the grand children of the jupyter server. The only grand child
    # resource we're hanlding here is the statefulset pod.
    if (parent_uid not in owner_uids) and not is_main_pod:
        logger.info(
            f"Ignoring event for non-child resource of \
            kind {event['type']} on resource of {body['kind']}"
        )
        return

    # Assemble the jsonpatch to update the custom objects status
    try:
        op = config.JSONPATCH_OPS[event["type"]]
    except KeyError:
        # Note: Many events (for example on an initial listing) come without
        # a type. In this case we use "replace" to recover which will also
        # work for not yet existing objects.
        op = "replace"

    path = "/status/mainPod" if is_main_pod else f"/status/children/{child_key}"
    value = {
        "uid": uid,
        "name": name,
        "kind": body["kind"],
        "apiVersion": body["apiVersion"],
        "status": body.get("status", None),
    }
    patch_op = {"op": op, "path": path}
    if op in ["add", "replace"]:
        patch_op["value"] = value

    # We use the dynamic client for patching since we need
    # content_type="application/json-patch+json"
    custom_resource_api = get_api(
        config.api_version, config.custom_resource_name, config.api_group
    )
    try:
        custom_resource_api.patch(
            namespace=namespace,
            name=parent_name,
            body=[patch_op],
            content_type=CONTENT_TYPES["json-patch"],
        )
    # Handle the case when the custom resource is already gone, can
    # happen for removals of children, not for "add" events.
    except NotFoundError as e:
        if op != "add":
            pass
        else:
            raise e


# Add the actual decorators
for child_resource_kind in config.CHILD_RESOURCES:
    update_status = get_update_decorator(child_resource_kind)(update_status)


def update_resource_usage(body, name, namespace, **kwargs):
    """
    Periodically check the resource usage of the server pod and update the status of the
    JupyterServer resource. Assumes that the relevant container is called juyter-server
    and that the volume mount in the pod manifest is called workspace.
    """
    try:
        pod_name = body["status"]["mainPod"]["name"]
    except KeyError:
        return

    disk_capacity = get_volume_disk_capacity(pod_name, namespace, "workspace")
    pod_metrics = get_pod_metrics(pod_name, namespace)
    parsed_pod_metrics = parse_pod_metrics(pod_metrics)
    cpu_memory = list(
        filter(lambda x: x.get("name") == "jupyter-server", parsed_pod_metrics)
    )
    cpu_memory = cpu_memory[0] if len(cpu_memory) == 1 else {}
    patch = {
        "status": {
            "mainPod": {
                "resourceUsage": {
                    "disk": {
                        "usedBytes": disk_capacity.get("used_bytes"),
                        "availableBytes": disk_capacity.get("available_bytes"),
                        "totalBytes": disk_capacity.get("total_bytes"),
                    },
                    "cpuMillicores": cpu_memory.get("cpu_millicores"),
                    "memoryBytes": cpu_memory.get("memory_bytes"),
                }
            }
        }
    }
    custom_resource_api = get_api(
        config.api_version, config.custom_resource_name, config.api_group
    )
    try:
        custom_resource_api.patch(
            namespace=namespace,
            name=name,
            body=patch,
            content_type=CONTENT_TYPES["merge-patch"],
        )
    # Handle the case when the custom resource is already gone
    except NotFoundError:
        pass


if config.JUPYTER_SERVER_RESOURCE_CHECK_ENABLED:
    kopf.timer(
        config.api_group,
        config.api_version,
        config.custom_resource_name,
        interval=config.JUPYTER_SERVER_RESOURCE_CHECK_INTERVAL_SECONDS,
    )(update_resource_usage)


# INFO: Start the prometheus metrics server if enabled
if config.METRICS_ENABLED:
    start_http_server(config.METRICS_PORT)<|MERGE_RESOLUTION|>--- conflicted
+++ resolved
@@ -292,9 +292,7 @@
 
     new_status = get_status(body)
     server_name = labels[config.PARENT_NAME_LABEL_KEY]
-    now = pytz.UTC.localize(datetime.utcnow())
     api = get_api(config.api_version, config.custom_resource_name, config.api_group)
-<<<<<<< HEAD
     try:
         server = api.get(namespace=namespace, name=server_name)
     except NotFoundError:
@@ -328,20 +326,6 @@
             manifest_labels=labels,
             extra_labels=extra_labels
         )
-=======
-    api.patch(
-        namespace=namespace,
-        name=server_name,
-        body={
-            "status": {
-                "state": status.value,
-                "startingSince": now.isoformat() if status is ServerStatusEnum.Starting else None,
-                "failedSince": now.isoformat() if status is ServerStatusEnum.Failed else None,
-            },
-        },
-        content_type=CONTENT_TYPES["merge-patch"],
-    )
->>>>>>> 8fc359ea
 
 
 @kopf.timer(
