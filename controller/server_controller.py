--- conflicted
+++ resolved
@@ -141,8 +141,8 @@
         cpu_usage <= config.CPU_USAGE_MILLICORES_IDLE_THRESHOLD
         and type(js_server_status) is dict
         and js_server_status.get("connections", 0) == 0
-<<<<<<< HEAD
-        and last_activity_age_seconds > config.JUPYTER_SERVER_IDLE_CHECK_INTERVAL_SECONDS
+        and last_activity_age_seconds
+        > config.JUPYTER_SERVER_IDLE_CHECK_INTERVAL_SECONDS
     )
     delete_idle_server = (
         jupyter_server_is_idle_now
@@ -152,28 +152,9 @@
     delete_old_server = (
         max_age_seconds_threshold > 0
         and jupyter_server_age_seconds >= max_age_seconds_threshold
-=======
-        and last_activity_age_seconds
-        > config.JUPYTER_SERVER_IDLE_CHECK_INTERVAL_SECONDS
->>>>>>> 4efe0bbe
-    )
-    delete_idle_server = (
-        jupyter_server_is_idle_now
-        and idle_seconds_threshold > 0
-        and idle_seconds >= idle_seconds_threshold
-    )
-    delete_old_server = (
-        max_age_seconds_threshold > 0
-        and jupyter_server_age_seconds >= max_age_seconds_threshold
-    )
-
-<<<<<<< HEAD
-    if (
-        delete_idle_server or delete_old_server
-    ):
-=======
+    )
+
     if delete_idle_server or delete_old_server:
->>>>>>> 4efe0bbe
         culling_reason = "inactivity" if delete_idle_server else "age"
         logger.info(f"Deleting Jupyter server {name} due to {culling_reason}")
         try:
