import kopf
<<<<<<< HEAD
from dateutil import parser
=======
from datetime import datetime
>>>>>>> 7e2cab86
from enum import Enum
from kubernetes.client.models import V1DeleteOptions
from kubernetes.dynamic.exceptions import NotFoundError
from prometheus_client import start_http_server
import pytz

from controller import config
from controller.k8s_resources import CONTENT_TYPES, get_children_specs, get_urls
from controller.culling import get_cpu_usage_for_culling, get_js_server_status
from controller.utils import (
    get_pod_metrics,
    get_volume_disk_capacity,
    get_api,
    parse_pod_metrics,
    convert_to_bytes,
    convert_to_millicores,
)
from controller.metrics import Metrics

metrics = Metrics()


class ServerStatusEnum(Enum):
    """Simple Enum for server status."""

    Running = "running"
    Starting = "starting"
    Stopping = "stopping"
    Failed = "failed"

    @classmethod
    def list(cls):
        return list(map(lambda c: c.value, cls))


def get_labels(
    parent_name, parent_uid, parent_labels, child_key=None, is_main_pod=False
):
    """Create the appropriate labels per resource"""
    # Add labels from lowest to highest priority
    labels = {}
    labels.update(parent_labels)
    labels.update(config.amalthea_selector_labels)
    labels.update(
        {
            "app.kubernetes.io/component": config.custom_resource_name.lower(),
            config.PARENT_UID_LABEL_KEY: parent_uid,
            config.PARENT_NAME_LABEL_KEY: parent_name,
        }
    )
    if child_key:
        labels.update({config.CHILD_KEY_LABEL_KEY: child_key})
    if is_main_pod:
        labels.update({config.MAIN_POD_LABEL_KEY: "true"})
    return labels


def create_namespaced_resource(namespace, body):
    """
    Create a k8s resource given the namespace and the full resource object.
    """
    api = get_api(body["apiVersion"], body["kind"])
    return api.create(namespace=namespace, body=body)


@kopf.on.startup()
def configure(logger, settings, **_):
    """
    Configure the operator - see https://kopf.readthedocs.io/en/stable/configuration/
    for options.
    """

    if config.kopf_operator_settings:
        try:
            for key, val in config.kopf_operator_settings.items():
                getattr(settings, key).__dict__.update(val)
        except AttributeError as e:
            logger.error(f"Problem when configuring the Operator: {e}")


@kopf.on.create(
    config.api_group,
    config.api_version,
    config.custom_resource_name,
    timeout=config.KOPF_CREATE_TIMEOUT,
    retries=config.KOPF_CREATE_RETRIES,
    backoff=config.KOPF_CREATE_BACKOFF,
)
def create_fn(labels, logger, name, namespace, spec, uid, **_):
    """
    Watch the creation of jupyter server objects and create all
    the necessary k8s child resources which make the actual jupyter server.
    """

    children_specs = get_children_specs(name, spec, logger)

    # We make sure the pod created from the statefulset gets labeled
    # with the custom resource references and add a special label to
    # distinguish it from direct children.
    kopf.label(
        children_specs["statefulset"]["spec"]["template"],
        labels=get_labels(name, uid, labels, is_main_pod=True),
    )

    # Add the labels to all child resources and create them in the cluster
    children_uids = {}

    for child_key, child_spec in children_specs.items():
        # TODO: look at the option of using subhandlers here.
        kopf.label(
            child_spec,
            labels=get_labels(name, uid, labels, child_key=child_key),
        )
        kopf.adopt(child_spec)

        children_uids[child_key] = create_namespaced_resource(
            namespace=namespace, body=child_spec
        ).metadata.uid

    metrics.manipulate("sessions_total_created", "inc", 1, labels)

    return {"createdResources": children_uids, "fullServerURL": get_urls(spec)[1]}


@kopf.on.delete(config.api_group, config.api_version, config.custom_resource_name)
def delete_fn(labels, body, namespace, name, **_):
    """
    The juptyer server has been deleted.
    """
    api = get_api(config.api_version, config.custom_resource_name, config.api_group)
    new_status = ServerStatusEnum.Stopping.value
    if body:
        old_status = body.get("status", {}).get("state")
    else:
        old_status = None
    if old_status != new_status:
        extra_labels = {
            "status_from": str(old_status).lower(),
            "status_to": new_status,
        }
        metrics.manipulate(
            "sessions_status_changes",
            "inc",
            1,
            manifest_labels=labels,
            extra_labels=extra_labels
        )
    api.patch(
        namespace=namespace,
        name=name,
        body={
            "status": {
                "state": new_status,
            },
        },
        content_type=CONTENT_TYPES["merge-patch"],
    )
    metrics.manipulate("sessions_total_deleted", "inc", 1, labels)


@kopf.on.field(
    config.api_group,
    config.api_version,
    config.custom_resource_name,
    field="status.state",
)
def state_changed(old, new, labels, body, **_):
    """
    State of the juptyer server status has changed.
    """
    if new == ServerStatusEnum.Running.value:
        start_time = parser.isoparse(
            body["metadata"].get("creationTimestamp")
        )
        now = pytz.UTC.localize(datetime.utcnow())
        start_duration = (now - start_time).total_seconds()
        metrics.manipulate(
            "sessions_launch_duration",
            "observe",
            start_duration,
            labels,
        )

    elif new == ServerStatusEnum.Starting.value:
        cpu_request = body.get("spec", {}).get("jupyterServer", {}).get("resources", {})\
            .get("requests", {}).get("cpu")
        memory_request = body.get("spec", {}).get("jupyterServer", {}).get("resources", {})\
            .get("requests", {}).get("memory")
        disk_request = body.get("spec", {}).get("storage", {}).get("size")
        if cpu_request:
            metrics.manipulate(
                "sessions_cpu_request",
                "observe",
                convert_to_millicores(cpu_request),
                labels,
            )
        if memory_request:
            metrics.manipulate(
                "sessions_memory_request",
                "observe",
                convert_to_bytes(memory_request),
                labels,
            )
        if disk_request:
            metrics.manipulate(
                "sessions_disk_request",
                "observe",
                convert_to_bytes(disk_request),
                labels,
            )


@kopf.on.event(
    version="v1",
    kind="Pod",
    labels={config.PARENT_NAME_LABEL_KEY: kopf.PRESENT},
)
def update_server_state(body, labels, namespace, **_):
    def get_all_container_statuses(pod):
        return pod.get("status", {}).get(
            "containerStatuses", []
        ) + pod.get("status", {}).get(
            "initContainerStatuses", []
        )

    def get_failed_containers(container_statuses):
        failed_containers = [
            container_status
            for container_status in container_statuses
            if (
                container_status.get("state", {})
                .get("terminated", {})
                .get("exitCode", 0)
                != 0
                or container_status.get("lastState", {})
                .get("terminated", {})
                .get("exitCode", 0)
                != 0
            )
        ]
        return failed_containers

    def is_pod_unschedulable(pod) -> bool:
        """Determines is a server pod is unschedulable."""
        phase = pod.get("status", {}).get("phase")
        conditions = pod.get("status", {}).get("conditions", [])
        sorted_conditions = sorted(
            conditions,
            key=lambda x: datetime.fromisoformat(x["lastTransitionTime"].rstrip("Z")),
            reverse=True,
        )
        if (
            phase == "Pending"
            and len(sorted_conditions) >= 1
            and sorted_conditions[0].get("reason") == "Unschedulable"
        ):
            return True
        return False

    def get_status(pod) -> ServerStatusEnum:
        """Get the status of the jupyterserver."""
        # Is the server terminating?
        if pod["metadata"].get("deletionTimestamp") is not None:
            return ServerStatusEnum.Stopping
        # Is the pod unschedulable?
        if is_pod_unschedulable(pod):
            return ServerStatusEnum.Failed

        pod_phase = pod.get("status", {}).get("phase")
        pod_conditions = (
            pod.get("status", {})
            .get("conditions", [{"status": "False"}])
        )
        container_statuses = get_all_container_statuses(pod)
        failed_containers = get_failed_containers(container_statuses)
        all_pod_conditions_good = all(
            [condition.get("status", "False") == "True" for condition in pod_conditions]
        )

        # Is the pod fully running?
        if (
            pod_phase == "Running"
            and len(failed_containers) == 0
            and all_pod_conditions_good
        ):
            return ServerStatusEnum.Running

        # The pod has failed (either directly or by having containers stuck in restart loops)
        if pod_phase == "Failed" or len(failed_containers) > 0:
            return ServerStatusEnum.Failed

        # If none of the above match the container must be starting
        return ServerStatusEnum.Starting

    new_status = get_status(body)
    server_name = labels[config.PARENT_NAME_LABEL_KEY]
    api = get_api(config.api_version, config.custom_resource_name, config.api_group)
    try:
        server = api.get(namespace=namespace, name=server_name)
    except NotFoundError:
        server = None
        old_status = None
    if server:
        old_status = server.get("status", {}).get("state")
    # NOTE: Updating the status for deletions is handled in a specific delete handler
    if old_status != new_status.value and new_status.value != ServerStatusEnum.Stopping.value:
        try:
            api.patch(
                namespace=namespace,
                name=server_name,
                body={
                    "status": {
                        "state": new_status.value,
                    },
                },
                content_type=CONTENT_TYPES["merge-patch"],
            )
        except NotFoundError:
            pass
        extra_labels = {
            "status_from": str(old_status),
            "status_to": str(new_status.value),
        }
        metrics.manipulate(
            "sessions_status_changes",
            "inc",
            1,
            manifest_labels=labels,
            extra_labels=extra_labels
        )


@kopf.timer(
    config.api_group,
    config.api_version,
    config.custom_resource_name,
    interval=config.JUPYTER_SERVER_IDLE_CHECK_INTERVAL_SECONDS,
)
def cull_idle_jupyter_servers(body, name, namespace, logger, **kwargs):
    """
    Check if a session is idle (has zero open connections in proxy and CPU is below
    threshold). If the session is idle then update the jupyter server status with
    the idle duration. If any sessions have been idle for long enough, then cull them.
    """
    js_server_status = get_js_server_status(body)
    if js_server_status is None:
        return  # this means server is not fully up and running yet
    idle_seconds_threshold = body["spec"]["culling"]["idleSecondsThreshold"]
    max_age_seconds_threshold = body["spec"]["culling"].get("maxAgeSecondsThreshold", 0)
    try:
        pod_name = body["status"]["mainPod"]["name"]
    except KeyError:
        return
    cpu_usage = get_cpu_usage_for_culling(pod=pod_name, namespace=namespace)
    custom_resource_api = get_api(
        config.api_version, config.custom_resource_name, config.api_group
    )
    idle_seconds = int(body["status"].get("idleSeconds", 0))
    now = pytz.UTC.localize(datetime.utcnow())
    last_activity = js_server_status.get("last_activity", now)
    jupyter_server_started = js_server_status.get("started", now)
    jupyter_server_age_seconds = (now - jupyter_server_started).total_seconds()
    last_activity_age_seconds = (now - last_activity).total_seconds()
    logger.info(
        f"Checking idle status of session {name}, "
        f"idle seconds: {idle_seconds}, "
        f"cpu usage: {cpu_usage}m, "
        f"server status: {js_server_status}, "
        f"age: {jupyter_server_age_seconds} seconds"
    )
    jupyter_server_is_idle_now = (
        cpu_usage <= config.CPU_USAGE_MILLICORES_IDLE_THRESHOLD
        and type(js_server_status) is dict
        and js_server_status.get("connections", 0) == 0
        and last_activity_age_seconds
        > config.JUPYTER_SERVER_IDLE_CHECK_INTERVAL_SECONDS
    )
    delete_idle_server = (
        jupyter_server_is_idle_now
        and idle_seconds_threshold > 0
        and idle_seconds >= idle_seconds_threshold
    )
    delete_old_server = (
        max_age_seconds_threshold > 0
        and jupyter_server_age_seconds >= max_age_seconds_threshold
    )

    if delete_idle_server or delete_old_server:
        culling_reason = "inactivity" if delete_idle_server else "age"
        logger.info(f"Deleting Jupyter server {name} due to {culling_reason}")
        try:
            custom_resource_api.delete(
                name=name,
                namespace=namespace,
                body=V1DeleteOptions(propagation_policy="Foreground"),
            )
        except NotFoundError:
            logger.warning(
                f"Trying to delete Jupyter server {name} in namespace {namespace}, "
                "but we cannot find it. Has it been deleted in the meantime?"
            )
            pass
        return

    if jupyter_server_is_idle_now:
        logger.info(
            f"Jupyter Server {name} in namespace {namespace} found to be idle for "
            f"{idle_seconds + config.JUPYTER_SERVER_IDLE_CHECK_INTERVAL_SECONDS}"
        )
        try:
            custom_resource_api.patch(
                namespace=namespace,
                name=name,
                body={
                    "status": {
                        "idleSeconds": str(
                            idle_seconds
                            + config.JUPYTER_SERVER_IDLE_CHECK_INTERVAL_SECONDS
                        ),
                    },
                },
                content_type=CONTENT_TYPES["merge-patch"],
            )
        except NotFoundError:
            logger.warning(
                f"Trying to update idle time for Jupyter server {name} in namespace {namespace}, "
                "but we cannot find it. Has it been deleted in the meantime?"
            )
            pass
    else:
        if idle_seconds > 0:
            try:
                logger.info(
                    f"Resetting idle timer for Jupyter server {name} in namespace {namespace}."
                )
                custom_resource_api.patch(
                    namespace=namespace,
                    name=name,
                    body={
                        "status": {"idleSeconds": "0"},
                    },
                    content_type=CONTENT_TYPES["merge-patch"],
                )
            except NotFoundError:
                logger.warning(
                    f"Trying to reset idle timer for Jupyter server {name} in namespace {namespace}"
                    ", but we cannot find it. Has it been deleted in the meantime?"
                )
                pass


# create @kopf.on.event(...) type of decorators
# Go to the bottom of the update_status function definition to see how
# those decorators are applied.
def get_update_decorator(child_resource_kind):
    return kopf.on.event(
        child_resource_kind["name"],
        group=child_resource_kind["group"],
        labels={config.PARENT_NAME_LABEL_KEY: kopf.PRESENT},
    )


def update_status(body, event, labels, logger, meta, name, namespace, uid, **_):
    """
    Update the custom object status with the status of all children
    and the statefulsets pod as only grand child.
    """

    logger.info(f"{body['kind']}: {event['type']}")

    # Collect labels and other metainformation from the resource which
    # triggered the event.
    parent_name = labels[config.PARENT_NAME_LABEL_KEY]
    parent_uid = labels[config.PARENT_UID_LABEL_KEY]
    child_key = labels.get(config.CHILD_KEY_LABEL_KEY, None)
    owner_references = meta.get("ownerReferences", [])
    owner_uids = [ref["uid"] for ref in owner_references]
    is_main_pod = labels.get(config.MAIN_POD_LABEL_KEY, "") == "true"

    # Check if the jupyter server is the actual parent (ie owner) in order
    # to exclude the grand children of the jupyter server. The only grand child
    # resource we're hanlding here is the statefulset pod.
    if (parent_uid not in owner_uids) and not is_main_pod:
        logger.info(
            f"Ignoring event for non-child resource of \
            kind {event['type']} on resource of {body['kind']}"
        )
        return

    # Assemble the jsonpatch to update the custom objects status
    try:
        op = config.JSONPATCH_OPS[event["type"]]
    except KeyError:
        # Note: Many events (for example on an initial listing) come without
        # a type. In this case we use "replace" to recover which will also
        # work for not yet existing objects.
        op = "replace"

    path = "/status/mainPod" if is_main_pod else f"/status/children/{child_key}"
    value = {
        "uid": uid,
        "name": name,
        "kind": body["kind"],
        "apiVersion": body["apiVersion"],
        "status": body.get("status", None),
    }
    patch_op = {"op": op, "path": path}
    if op in ["add", "replace"]:
        patch_op["value"] = value

    # We use the dynamic client for patching since we need
    # content_type="application/json-patch+json"
    custom_resource_api = get_api(
        config.api_version, config.custom_resource_name, config.api_group
    )
    try:
        custom_resource_api.patch(
            namespace=namespace,
            name=parent_name,
            body=[patch_op],
            content_type=CONTENT_TYPES["json-patch"],
        )
    # Handle the case when the custom resource is already gone, can
    # happen for removals of children, not for "add" events.
    except NotFoundError as e:
        if op != "add":
            pass
        else:
            raise e


# Add the actual decorators
for child_resource_kind in config.CHILD_RESOURCES:
    update_status = get_update_decorator(child_resource_kind)(update_status)


def update_resource_usage(body, name, namespace, **kwargs):
    """
    Periodically check the resource usage of the server pod and update the status of the
    JupyterServer resource. Assumes that the relevant container is called juyter-server
    and that the volume mount in the pod manifest is called workspace.
    """
    try:
        pod_name = body["status"]["mainPod"]["name"]
    except KeyError:
        return

    disk_capacity = get_volume_disk_capacity(pod_name, namespace, "workspace")
    pod_metrics = get_pod_metrics(pod_name, namespace)
    parsed_pod_metrics = parse_pod_metrics(pod_metrics)
    cpu_memory = list(
        filter(lambda x: x.get("name") == "jupyter-server", parsed_pod_metrics)
    )
    cpu_memory = cpu_memory[0] if len(cpu_memory) == 1 else {}
    patch = {
        "status": {
            "mainPod": {
                "resourceUsage": {
                    "disk": {
                        "usedBytes": disk_capacity.get("used_bytes"),
                        "availableBytes": disk_capacity.get("available_bytes"),
                        "totalBytes": disk_capacity.get("total_bytes"),
                    },
                    "cpuMillicores": cpu_memory.get("cpu_millicores"),
                    "memoryBytes": cpu_memory.get("memory_bytes"),
                }
            }
        }
    }
    custom_resource_api = get_api(
        config.api_version, config.custom_resource_name, config.api_group
    )
    try:
        custom_resource_api.patch(
            namespace=namespace,
            name=name,
            body=patch,
            content_type=CONTENT_TYPES["merge-patch"],
        )
    # Handle the case when the custom resource is already gone
    except NotFoundError:
        pass


if config.JUPYTER_SERVER_RESOURCE_CHECK_ENABLED:
    kopf.timer(
        config.api_group,
        config.api_version,
        config.custom_resource_name,
        interval=config.JUPYTER_SERVER_RESOURCE_CHECK_INTERVAL_SECONDS,
    )(update_resource_usage)


# INFO: Start the prometheus metrics server if enabled
if config.METRICS_ENABLED:
    start_http_server(config.METRICS_PORT)<|MERGE_RESOLUTION|>--- conflicted
+++ resolved
@@ -1,9 +1,6 @@
 import kopf
-<<<<<<< HEAD
 from dateutil import parser
-=======
 from datetime import datetime
->>>>>>> 7e2cab86
 from enum import Enum
 from kubernetes.client.models import V1DeleteOptions
 from kubernetes.dynamic.exceptions import NotFoundError
