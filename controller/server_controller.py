--- conflicted
+++ resolved
@@ -5,11 +5,8 @@
 from kubernetes.dynamic.exceptions import NotFoundError
 from prometheus_client import start_http_server
 import pytz
-<<<<<<< HEAD
-=======
 import requests
 from time import sleep
->>>>>>> 8339bead
 from typing import Dict, Any
 
 from controller import config
@@ -172,32 +169,6 @@
 @kopf.on.event(
     version=config.api_version, kind=config.custom_resource_name, group=config.api_group
 )
-<<<<<<< HEAD
-def update_server_state(body, labels, namespace, **_):
-    def is_container_failed(
-        container_status: Dict[str, Any], is_init_container: bool = False
-    ) -> bool:
-        current_status_failed = (
-            container_status.get("state", {}).get("terminated", {}).get("exitCode", 0) != 0
-            if is_init_container
-            else container_status.get("state", {}).get("running", None) is None
-        )
-        if is_init_container:
-            init_container_restart_limit = config.JUPYTER_SERVER_INIT_CONTAINER_RESTART_LIMIT
-            init_container_restart_count = container_status.get(
-                "restartCount", init_container_restart_limit
-            )
-            if (
-                init_container_restart_count >= init_container_restart_limit
-            ):
-                return True
-        return current_status_failed
-
-    def get_failed_containers(pod):
-        failed_init_containers = [
-            container_status
-            for container_status in pod.get("status", {}).get("initContainerStatuses", [])
-=======
 def update_server_state(body, labels, namespace, name, **_):
     def is_container_failed(
         container_status: Dict[str, Any], is_init_container: bool = False
@@ -223,16 +194,11 @@
         failed_init_containers = [
             container_status
             for container_status in pod_status.get("initContainerStatuses", [])
->>>>>>> 8339bead
             if is_container_failed(container_status, is_init_container=True)
         ]
         failed_regular_containers = [
             container_status
-<<<<<<< HEAD
-            for container_status in pod.get("status", {}).get("containerStatuses", [])
-=======
             for container_status in pod_status.get("containerStatuses", [])
->>>>>>> 8339bead
             if is_container_failed(container_status, is_init_container=False)
         ]
         return failed_init_containers + failed_regular_containers
@@ -267,15 +233,9 @@
         if is_pod_unschedulable(pod_status):
             return ServerStatusEnum.Failed
 
-<<<<<<< HEAD
-        pod_phase = pod.get("status", {}).get("phase")
-        pod_conditions = pod.get("status", {}).get("conditions", [{"status": "False"}])
-        failed_containers = get_failed_containers(pod)
-=======
         pod_phase = pod_status.get("phase")
         pod_conditions = pod_status.get("conditions", [{"status": "False"}])
         failed_containers = get_failed_containers(pod_status)
->>>>>>> 8339bead
         all_pod_conditions_good = all(
             [condition.get("status", "False") == "True" for condition in pod_conditions]
         )
