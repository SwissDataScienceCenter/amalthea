apiVersion: apiextensions.k8s.io/v1
kind: CustomResourceDefinition
metadata:
  annotations:
    controller-gen.kubebuilder.io/version: v0.15.0
  creationTimestamp: null
  name: amaltheasessions.amalthea.dev
spec:
  group: amalthea.dev
  names:
    kind: AmaltheaSession
    listKind: AmaltheaSessionList
    plural: amaltheasessions
    singular: amaltheasession
  scope: Namespaced
  versions:
  - additionalPrinterColumns:
    - description: The overall status of the session.
      jsonPath: .status.state
      name: Status
      type: string
    - description: The number of containers in a ready state for the session, disregarding
        init containers.
      jsonPath: .status.containerCounts.ready
      name: Ready
      type: string
    - description: The total numeber of containers in the session, disregarding init
        containers.
      jsonPath: .status.containerCounts.total
      name: Total
      type: string
    - description: Whether the session is idle or not.
      jsonPath: .status.idle
      name: Idle
      type: boolean
    - description: The URL where the session can be accessed.
      jsonPath: .status.url
      name: URL
      type: string
    name: v1alpha1
    schema:
      openAPIV3Schema:
        description: AmaltheaSession is the Schema for the amaltheasessions API
        properties:
          apiVersion:
            description: |-
              APIVersion defines the versioned schema of this representation of an object.
              Servers should convert recognized schemas to the latest internal value, and
              may reject unrecognized values.
              More info: https://git.k8s.io/community/contributors/devel/sig-architecture/api-conventions.md#resources
            type: string
          kind:
            description: |-
              Kind is a string value representing the REST resource this object represents.
              Servers may infer this from the endpoint the client submits requests to.
              Cannot be updated.
              In CamelCase.
              More info: https://git.k8s.io/community/contributors/devel/sig-architecture/api-conventions.md#types-kinds
            type: string
          metadata:
            type: object
          spec:
            description: AmaltheaSessionSpec defines the desired state of AmaltheaSession
            properties:
              affinity:
                description: |-
                  If specified, the pod's scheduling constraints
                  Passed right through to the Statefulset used for the session.
                properties:
                  nodeAffinity:
                    description: Describes node affinity scheduling rules for the
                      pod.
                    properties:
                      preferredDuringSchedulingIgnoredDuringExecution:
                        description: |-
                          The scheduler will prefer to schedule pods to nodes that satisfy
                          the affinity expressions specified by this field, but it may choose
                          a node that violates one or more of the expressions. The node that is
                          most preferred is the one with the greatest sum of weights, i.e.
                          for each node that meets all of the scheduling requirements (resource
                          request, requiredDuringScheduling affinity expressions, etc.),
                          compute a sum by iterating through the elements of this field and adding
                          "weight" to the sum if the node matches the corresponding matchExpressions; the
                          node(s) with the highest sum are the most preferred.
                        items:
                          description: |-
                            An empty preferred scheduling term matches all objects with implicit weight 0
                            (i.e. it's a no-op). A null preferred scheduling term matches no objects (i.e. is also a no-op).
                          properties:
                            preference:
                              description: A node selector term, associated with the
                                corresponding weight.
                              properties:
                                matchExpressions:
                                  description: A list of node selector requirements
                                    by node's labels.
                                  items:
                                    description: |-
                                      A node selector requirement is a selector that contains values, a key, and an operator
                                      that relates the key and values.
                                    properties:
                                      key:
                                        description: The label key that the selector
                                          applies to.
                                        type: string
                                      operator:
                                        description: |-
                                          Represents a key's relationship to a set of values.
                                          Valid operators are In, NotIn, Exists, DoesNotExist. Gt, and Lt.
                                        type: string
                                      values:
                                        description: |-
                                          An array of string values. If the operator is In or NotIn,
                                          the values array must be non-empty. If the operator is Exists or DoesNotExist,
                                          the values array must be empty. If the operator is Gt or Lt, the values
                                          array must have a single element, which will be interpreted as an integer.
                                          This array is replaced during a strategic merge patch.
                                        items:
                                          type: string
                                        type: array
                                    required:
                                    - key
                                    - operator
                                    type: object
                                  type: array
                                matchFields:
                                  description: A list of node selector requirements
                                    by node's fields.
                                  items:
                                    description: |-
                                      A node selector requirement is a selector that contains values, a key, and an operator
                                      that relates the key and values.
                                    properties:
                                      key:
                                        description: The label key that the selector
                                          applies to.
                                        type: string
                                      operator:
                                        description: |-
                                          Represents a key's relationship to a set of values.
                                          Valid operators are In, NotIn, Exists, DoesNotExist. Gt, and Lt.
                                        type: string
                                      values:
                                        description: |-
                                          An array of string values. If the operator is In or NotIn,
                                          the values array must be non-empty. If the operator is Exists or DoesNotExist,
                                          the values array must be empty. If the operator is Gt or Lt, the values
                                          array must have a single element, which will be interpreted as an integer.
                                          This array is replaced during a strategic merge patch.
                                        items:
                                          type: string
                                        type: array
                                    required:
                                    - key
                                    - operator
                                    type: object
                                  type: array
                              type: object
                              x-kubernetes-map-type: atomic
                            weight:
                              description: Weight associated with matching the corresponding
                                nodeSelectorTerm, in the range 1-100.
                              format: int32
                              type: integer
                          required:
                          - preference
                          - weight
                          type: object
                        type: array
                      requiredDuringSchedulingIgnoredDuringExecution:
                        description: |-
                          If the affinity requirements specified by this field are not met at
                          scheduling time, the pod will not be scheduled onto the node.
                          If the affinity requirements specified by this field cease to be met
                          at some point during pod execution (e.g. due to an update), the system
                          may or may not try to eventually evict the pod from its node.
                        properties:
                          nodeSelectorTerms:
                            description: Required. A list of node selector terms.
                              The terms are ORed.
                            items:
                              description: |-
                                A null or empty node selector term matches no objects. The requirements of
                                them are ANDed.
                                The TopologySelectorTerm type implements a subset of the NodeSelectorTerm.
                              properties:
                                matchExpressions:
                                  description: A list of node selector requirements
                                    by node's labels.
                                  items:
                                    description: |-
                                      A node selector requirement is a selector that contains values, a key, and an operator
                                      that relates the key and values.
                                    properties:
                                      key:
                                        description: The label key that the selector
                                          applies to.
                                        type: string
                                      operator:
                                        description: |-
                                          Represents a key's relationship to a set of values.
                                          Valid operators are In, NotIn, Exists, DoesNotExist. Gt, and Lt.
                                        type: string
                                      values:
                                        description: |-
                                          An array of string values. If the operator is In or NotIn,
                                          the values array must be non-empty. If the operator is Exists or DoesNotExist,
                                          the values array must be empty. If the operator is Gt or Lt, the values
                                          array must have a single element, which will be interpreted as an integer.
                                          This array is replaced during a strategic merge patch.
                                        items:
                                          type: string
                                        type: array
                                    required:
                                    - key
                                    - operator
                                    type: object
                                  type: array
                                matchFields:
                                  description: A list of node selector requirements
                                    by node's fields.
                                  items:
                                    description: |-
                                      A node selector requirement is a selector that contains values, a key, and an operator
                                      that relates the key and values.
                                    properties:
                                      key:
                                        description: The label key that the selector
                                          applies to.
                                        type: string
                                      operator:
                                        description: |-
                                          Represents a key's relationship to a set of values.
                                          Valid operators are In, NotIn, Exists, DoesNotExist. Gt, and Lt.
                                        type: string
                                      values:
                                        description: |-
                                          An array of string values. If the operator is In or NotIn,
                                          the values array must be non-empty. If the operator is Exists or DoesNotExist,
                                          the values array must be empty. If the operator is Gt or Lt, the values
                                          array must have a single element, which will be interpreted as an integer.
                                          This array is replaced during a strategic merge patch.
                                        items:
                                          type: string
                                        type: array
                                    required:
                                    - key
                                    - operator
                                    type: object
                                  type: array
                              type: object
                              x-kubernetes-map-type: atomic
                            type: array
                        required:
                        - nodeSelectorTerms
                        type: object
                        x-kubernetes-map-type: atomic
                    type: object
                  podAffinity:
                    description: Describes pod affinity scheduling rules (e.g. co-locate
                      this pod in the same node, zone, etc. as some other pod(s)).
                    properties:
                      preferredDuringSchedulingIgnoredDuringExecution:
                        description: |-
                          The scheduler will prefer to schedule pods to nodes that satisfy
                          the affinity expressions specified by this field, but it may choose
                          a node that violates one or more of the expressions. The node that is
                          most preferred is the one with the greatest sum of weights, i.e.
                          for each node that meets all of the scheduling requirements (resource
                          request, requiredDuringScheduling affinity expressions, etc.),
                          compute a sum by iterating through the elements of this field and adding
                          "weight" to the sum if the node has pods which matches the corresponding podAffinityTerm; the
                          node(s) with the highest sum are the most preferred.
                        items:
                          description: The weights of all of the matched WeightedPodAffinityTerm
                            fields are added per-node to find the most preferred node(s)
                          properties:
                            podAffinityTerm:
                              description: Required. A pod affinity term, associated
                                with the corresponding weight.
                              properties:
                                labelSelector:
                                  description: A label query over a set of resources,
                                    in this case pods.
                                  properties:
                                    matchExpressions:
                                      description: matchExpressions is a list of label
                                        selector requirements. The requirements are
                                        ANDed.
                                      items:
                                        description: |-
                                          A label selector requirement is a selector that contains values, a key, and an operator that
                                          relates the key and values.
                                        properties:
                                          key:
                                            description: key is the label key that
                                              the selector applies to.
                                            type: string
                                          operator:
                                            description: |-
                                              operator represents a key's relationship to a set of values.
                                              Valid operators are In, NotIn, Exists and DoesNotExist.
                                            type: string
                                          values:
                                            description: |-
                                              values is an array of string values. If the operator is In or NotIn,
                                              the values array must be non-empty. If the operator is Exists or DoesNotExist,
                                              the values array must be empty. This array is replaced during a strategic
                                              merge patch.
                                            items:
                                              type: string
                                            type: array
                                        required:
                                        - key
                                        - operator
                                        type: object
                                      type: array
                                    matchLabels:
                                      additionalProperties:
                                        type: string
                                      description: |-
                                        matchLabels is a map of {key,value} pairs. A single {key,value} in the matchLabels
                                        map is equivalent to an element of matchExpressions, whose key field is "key", the
                                        operator is "In", and the values array contains only "value". The requirements are ANDed.
                                      type: object
                                  type: object
                                  x-kubernetes-map-type: atomic
                                namespaceSelector:
                                  description: |-
                                    A label query over the set of namespaces that the term applies to.
                                    The term is applied to the union of the namespaces selected by this field
                                    and the ones listed in the namespaces field.
                                    null selector and null or empty namespaces list means "this pod's namespace".
                                    An empty selector ({}) matches all namespaces.
                                  properties:
                                    matchExpressions:
                                      description: matchExpressions is a list of label
                                        selector requirements. The requirements are
                                        ANDed.
                                      items:
                                        description: |-
                                          A label selector requirement is a selector that contains values, a key, and an operator that
                                          relates the key and values.
                                        properties:
                                          key:
                                            description: key is the label key that
                                              the selector applies to.
                                            type: string
                                          operator:
                                            description: |-
                                              operator represents a key's relationship to a set of values.
                                              Valid operators are In, NotIn, Exists and DoesNotExist.
                                            type: string
                                          values:
                                            description: |-
                                              values is an array of string values. If the operator is In or NotIn,
                                              the values array must be non-empty. If the operator is Exists or DoesNotExist,
                                              the values array must be empty. This array is replaced during a strategic
                                              merge patch.
                                            items:
                                              type: string
                                            type: array
                                        required:
                                        - key
                                        - operator
                                        type: object
                                      type: array
                                    matchLabels:
                                      additionalProperties:
                                        type: string
                                      description: |-
                                        matchLabels is a map of {key,value} pairs. A single {key,value} in the matchLabels
                                        map is equivalent to an element of matchExpressions, whose key field is "key", the
                                        operator is "In", and the values array contains only "value". The requirements are ANDed.
                                      type: object
                                  type: object
                                  x-kubernetes-map-type: atomic
                                namespaces:
                                  description: |-
                                    namespaces specifies a static list of namespace names that the term applies to.
                                    The term is applied to the union of the namespaces listed in this field
                                    and the ones selected by namespaceSelector.
                                    null or empty namespaces list and null namespaceSelector means "this pod's namespace".
                                  items:
                                    type: string
                                  type: array
                                topologyKey:
                                  description: |-
                                    This pod should be co-located (affinity) or not co-located (anti-affinity) with the pods matching
                                    the labelSelector in the specified namespaces, where co-located is defined as running on a node
                                    whose value of the label with key topologyKey matches that of any node on which any of the
                                    selected pods is running.
                                    Empty topologyKey is not allowed.
                                  type: string
                              required:
                              - topologyKey
                              type: object
                            weight:
                              description: |-
                                weight associated with matching the corresponding podAffinityTerm,
                                in the range 1-100.
                              format: int32
                              type: integer
                          required:
                          - podAffinityTerm
                          - weight
                          type: object
                        type: array
                      requiredDuringSchedulingIgnoredDuringExecution:
                        description: |-
                          If the affinity requirements specified by this field are not met at
                          scheduling time, the pod will not be scheduled onto the node.
                          If the affinity requirements specified by this field cease to be met
                          at some point during pod execution (e.g. due to a pod label update), the
                          system may or may not try to eventually evict the pod from its node.
                          When there are multiple elements, the lists of nodes corresponding to each
                          podAffinityTerm are intersected, i.e. all terms must be satisfied.
                        items:
                          description: |-
                            Defines a set of pods (namely those matching the labelSelector
                            relative to the given namespace(s)) that this pod should be
                            co-located (affinity) or not co-located (anti-affinity) with,
                            where co-located is defined as running on a node whose value of
                            the label with key <topologyKey> matches that of any node on which
                            a pod of the set of pods is running
                          properties:
                            labelSelector:
                              description: A label query over a set of resources,
                                in this case pods.
                              properties:
                                matchExpressions:
                                  description: matchExpressions is a list of label
                                    selector requirements. The requirements are ANDed.
                                  items:
                                    description: |-
                                      A label selector requirement is a selector that contains values, a key, and an operator that
                                      relates the key and values.
                                    properties:
                                      key:
                                        description: key is the label key that the
                                          selector applies to.
                                        type: string
                                      operator:
                                        description: |-
                                          operator represents a key's relationship to a set of values.
                                          Valid operators are In, NotIn, Exists and DoesNotExist.
                                        type: string
                                      values:
                                        description: |-
                                          values is an array of string values. If the operator is In or NotIn,
                                          the values array must be non-empty. If the operator is Exists or DoesNotExist,
                                          the values array must be empty. This array is replaced during a strategic
                                          merge patch.
                                        items:
                                          type: string
                                        type: array
                                    required:
                                    - key
                                    - operator
                                    type: object
                                  type: array
                                matchLabels:
                                  additionalProperties:
                                    type: string
                                  description: |-
                                    matchLabels is a map of {key,value} pairs. A single {key,value} in the matchLabels
                                    map is equivalent to an element of matchExpressions, whose key field is "key", the
                                    operator is "In", and the values array contains only "value". The requirements are ANDed.
                                  type: object
                              type: object
                              x-kubernetes-map-type: atomic
                            namespaceSelector:
                              description: |-
                                A label query over the set of namespaces that the term applies to.
                                The term is applied to the union of the namespaces selected by this field
                                and the ones listed in the namespaces field.
                                null selector and null or empty namespaces list means "this pod's namespace".
                                An empty selector ({}) matches all namespaces.
                              properties:
                                matchExpressions:
                                  description: matchExpressions is a list of label
                                    selector requirements. The requirements are ANDed.
                                  items:
                                    description: |-
                                      A label selector requirement is a selector that contains values, a key, and an operator that
                                      relates the key and values.
                                    properties:
                                      key:
                                        description: key is the label key that the
                                          selector applies to.
                                        type: string
                                      operator:
                                        description: |-
                                          operator represents a key's relationship to a set of values.
                                          Valid operators are In, NotIn, Exists and DoesNotExist.
                                        type: string
                                      values:
                                        description: |-
                                          values is an array of string values. If the operator is In or NotIn,
                                          the values array must be non-empty. If the operator is Exists or DoesNotExist,
                                          the values array must be empty. This array is replaced during a strategic
                                          merge patch.
                                        items:
                                          type: string
                                        type: array
                                    required:
                                    - key
                                    - operator
                                    type: object
                                  type: array
                                matchLabels:
                                  additionalProperties:
                                    type: string
                                  description: |-
                                    matchLabels is a map of {key,value} pairs. A single {key,value} in the matchLabels
                                    map is equivalent to an element of matchExpressions, whose key field is "key", the
                                    operator is "In", and the values array contains only "value". The requirements are ANDed.
                                  type: object
                              type: object
                              x-kubernetes-map-type: atomic
                            namespaces:
                              description: |-
                                namespaces specifies a static list of namespace names that the term applies to.
                                The term is applied to the union of the namespaces listed in this field
                                and the ones selected by namespaceSelector.
                                null or empty namespaces list and null namespaceSelector means "this pod's namespace".
                              items:
                                type: string
                              type: array
                            topologyKey:
                              description: |-
                                This pod should be co-located (affinity) or not co-located (anti-affinity) with the pods matching
                                the labelSelector in the specified namespaces, where co-located is defined as running on a node
                                whose value of the label with key topologyKey matches that of any node on which any of the
                                selected pods is running.
                                Empty topologyKey is not allowed.
                              type: string
                          required:
                          - topologyKey
                          type: object
                        type: array
                    type: object
                  podAntiAffinity:
                    description: Describes pod anti-affinity scheduling rules (e.g.
                      avoid putting this pod in the same node, zone, etc. as some
                      other pod(s)).
                    properties:
                      preferredDuringSchedulingIgnoredDuringExecution:
                        description: |-
                          The scheduler will prefer to schedule pods to nodes that satisfy
                          the anti-affinity expressions specified by this field, but it may choose
                          a node that violates one or more of the expressions. The node that is
                          most preferred is the one with the greatest sum of weights, i.e.
                          for each node that meets all of the scheduling requirements (resource
                          request, requiredDuringScheduling anti-affinity expressions, etc.),
                          compute a sum by iterating through the elements of this field and adding
                          "weight" to the sum if the node has pods which matches the corresponding podAffinityTerm; the
                          node(s) with the highest sum are the most preferred.
                        items:
                          description: The weights of all of the matched WeightedPodAffinityTerm
                            fields are added per-node to find the most preferred node(s)
                          properties:
                            podAffinityTerm:
                              description: Required. A pod affinity term, associated
                                with the corresponding weight.
                              properties:
                                labelSelector:
                                  description: A label query over a set of resources,
                                    in this case pods.
                                  properties:
                                    matchExpressions:
                                      description: matchExpressions is a list of label
                                        selector requirements. The requirements are
                                        ANDed.
                                      items:
                                        description: |-
                                          A label selector requirement is a selector that contains values, a key, and an operator that
                                          relates the key and values.
                                        properties:
                                          key:
                                            description: key is the label key that
                                              the selector applies to.
                                            type: string
                                          operator:
                                            description: |-
                                              operator represents a key's relationship to a set of values.
                                              Valid operators are In, NotIn, Exists and DoesNotExist.
                                            type: string
                                          values:
                                            description: |-
                                              values is an array of string values. If the operator is In or NotIn,
                                              the values array must be non-empty. If the operator is Exists or DoesNotExist,
                                              the values array must be empty. This array is replaced during a strategic
                                              merge patch.
                                            items:
                                              type: string
                                            type: array
                                        required:
                                        - key
                                        - operator
                                        type: object
                                      type: array
                                    matchLabels:
                                      additionalProperties:
                                        type: string
                                      description: |-
                                        matchLabels is a map of {key,value} pairs. A single {key,value} in the matchLabels
                                        map is equivalent to an element of matchExpressions, whose key field is "key", the
                                        operator is "In", and the values array contains only "value". The requirements are ANDed.
                                      type: object
                                  type: object
                                  x-kubernetes-map-type: atomic
                                namespaceSelector:
                                  description: |-
                                    A label query over the set of namespaces that the term applies to.
                                    The term is applied to the union of the namespaces selected by this field
                                    and the ones listed in the namespaces field.
                                    null selector and null or empty namespaces list means "this pod's namespace".
                                    An empty selector ({}) matches all namespaces.
                                  properties:
                                    matchExpressions:
                                      description: matchExpressions is a list of label
                                        selector requirements. The requirements are
                                        ANDed.
                                      items:
                                        description: |-
                                          A label selector requirement is a selector that contains values, a key, and an operator that
                                          relates the key and values.
                                        properties:
                                          key:
                                            description: key is the label key that
                                              the selector applies to.
                                            type: string
                                          operator:
                                            description: |-
                                              operator represents a key's relationship to a set of values.
                                              Valid operators are In, NotIn, Exists and DoesNotExist.
                                            type: string
                                          values:
                                            description: |-
                                              values is an array of string values. If the operator is In or NotIn,
                                              the values array must be non-empty. If the operator is Exists or DoesNotExist,
                                              the values array must be empty. This array is replaced during a strategic
                                              merge patch.
                                            items:
                                              type: string
                                            type: array
                                        required:
                                        - key
                                        - operator
                                        type: object
                                      type: array
                                    matchLabels:
                                      additionalProperties:
                                        type: string
                                      description: |-
                                        matchLabels is a map of {key,value} pairs. A single {key,value} in the matchLabels
                                        map is equivalent to an element of matchExpressions, whose key field is "key", the
                                        operator is "In", and the values array contains only "value". The requirements are ANDed.
                                      type: object
                                  type: object
                                  x-kubernetes-map-type: atomic
                                namespaces:
                                  description: |-
                                    namespaces specifies a static list of namespace names that the term applies to.
                                    The term is applied to the union of the namespaces listed in this field
                                    and the ones selected by namespaceSelector.
                                    null or empty namespaces list and null namespaceSelector means "this pod's namespace".
                                  items:
                                    type: string
                                  type: array
                                topologyKey:
                                  description: |-
                                    This pod should be co-located (affinity) or not co-located (anti-affinity) with the pods matching
                                    the labelSelector in the specified namespaces, where co-located is defined as running on a node
                                    whose value of the label with key topologyKey matches that of any node on which any of the
                                    selected pods is running.
                                    Empty topologyKey is not allowed.
                                  type: string
                              required:
                              - topologyKey
                              type: object
                            weight:
                              description: |-
                                weight associated with matching the corresponding podAffinityTerm,
                                in the range 1-100.
                              format: int32
                              type: integer
                          required:
                          - podAffinityTerm
                          - weight
                          type: object
                        type: array
                      requiredDuringSchedulingIgnoredDuringExecution:
                        description: |-
                          If the anti-affinity requirements specified by this field are not met at
                          scheduling time, the pod will not be scheduled onto the node.
                          If the anti-affinity requirements specified by this field cease to be met
                          at some point during pod execution (e.g. due to a pod label update), the
                          system may or may not try to eventually evict the pod from its node.
                          When there are multiple elements, the lists of nodes corresponding to each
                          podAffinityTerm are intersected, i.e. all terms must be satisfied.
                        items:
                          description: |-
                            Defines a set of pods (namely those matching the labelSelector
                            relative to the given namespace(s)) that this pod should be
                            co-located (affinity) or not co-located (anti-affinity) with,
                            where co-located is defined as running on a node whose value of
                            the label with key <topologyKey> matches that of any node on which
                            a pod of the set of pods is running
                          properties:
                            labelSelector:
                              description: A label query over a set of resources,
                                in this case pods.
                              properties:
                                matchExpressions:
                                  description: matchExpressions is a list of label
                                    selector requirements. The requirements are ANDed.
                                  items:
                                    description: |-
                                      A label selector requirement is a selector that contains values, a key, and an operator that
                                      relates the key and values.
                                    properties:
                                      key:
                                        description: key is the label key that the
                                          selector applies to.
                                        type: string
                                      operator:
                                        description: |-
                                          operator represents a key's relationship to a set of values.
                                          Valid operators are In, NotIn, Exists and DoesNotExist.
                                        type: string
                                      values:
                                        description: |-
                                          values is an array of string values. If the operator is In or NotIn,
                                          the values array must be non-empty. If the operator is Exists or DoesNotExist,
                                          the values array must be empty. This array is replaced during a strategic
                                          merge patch.
                                        items:
                                          type: string
                                        type: array
                                    required:
                                    - key
                                    - operator
                                    type: object
                                  type: array
                                matchLabels:
                                  additionalProperties:
                                    type: string
                                  description: |-
                                    matchLabels is a map of {key,value} pairs. A single {key,value} in the matchLabels
                                    map is equivalent to an element of matchExpressions, whose key field is "key", the
                                    operator is "In", and the values array contains only "value". The requirements are ANDed.
                                  type: object
                              type: object
                              x-kubernetes-map-type: atomic
                            namespaceSelector:
                              description: |-
                                A label query over the set of namespaces that the term applies to.
                                The term is applied to the union of the namespaces selected by this field
                                and the ones listed in the namespaces field.
                                null selector and null or empty namespaces list means "this pod's namespace".
                                An empty selector ({}) matches all namespaces.
                              properties:
                                matchExpressions:
                                  description: matchExpressions is a list of label
                                    selector requirements. The requirements are ANDed.
                                  items:
                                    description: |-
                                      A label selector requirement is a selector that contains values, a key, and an operator that
                                      relates the key and values.
                                    properties:
                                      key:
                                        description: key is the label key that the
                                          selector applies to.
                                        type: string
                                      operator:
                                        description: |-
                                          operator represents a key's relationship to a set of values.
                                          Valid operators are In, NotIn, Exists and DoesNotExist.
                                        type: string
                                      values:
                                        description: |-
                                          values is an array of string values. If the operator is In or NotIn,
                                          the values array must be non-empty. If the operator is Exists or DoesNotExist,
                                          the values array must be empty. This array is replaced during a strategic
                                          merge patch.
                                        items:
                                          type: string
                                        type: array
                                    required:
                                    - key
                                    - operator
                                    type: object
                                  type: array
                                matchLabels:
                                  additionalProperties:
                                    type: string
                                  description: |-
                                    matchLabels is a map of {key,value} pairs. A single {key,value} in the matchLabels
                                    map is equivalent to an element of matchExpressions, whose key field is "key", the
                                    operator is "In", and the values array contains only "value". The requirements are ANDed.
                                  type: object
                              type: object
                              x-kubernetes-map-type: atomic
                            namespaces:
                              description: |-
                                namespaces specifies a static list of namespace names that the term applies to.
                                The term is applied to the union of the namespaces listed in this field
                                and the ones selected by namespaceSelector.
                                null or empty namespaces list and null namespaceSelector means "this pod's namespace".
                              items:
                                type: string
                              type: array
                            topologyKey:
                              description: |-
                                This pod should be co-located (affinity) or not co-located (anti-affinity) with the pods matching
                                the labelSelector in the specified namespaces, where co-located is defined as running on a node
                                whose value of the label with key topologyKey matches that of any node on which any of the
                                selected pods is running.
                                Empty topologyKey is not allowed.
                              type: string
                          required:
                          - topologyKey
                          type: object
                        type: array
                    type: object
                type: object
              authentication:
                description: Authentication configuration for the session
                properties:
                  enabled:
                    default: true
                    type: boolean
                  extraVolumeMounts:
                    description: Additional volume mounts for the authentication container.
                    items:
                      description: VolumeMount describes a mounting of a Volume within
                        a container.
                      properties:
                        mountPath:
                          description: |-
                            Path within the container at which the volume should be mounted.  Must
                            not contain ':'.
                          type: string
                        mountPropagation:
                          description: |-
                            mountPropagation determines how mounts are propagated from the host
                            to container and the other way around.
                            When not set, MountPropagationNone is used.
                            This field is beta in 1.10.
                          type: string
                        name:
                          description: This must match the Name of a Volume.
                          type: string
                        readOnly:
                          description: |-
                            Mounted read-only if true, read-write otherwise (false or unspecified).
                            Defaults to false.
                          type: boolean
                        subPath:
                          description: |-
                            Path within the volume from which the container's volume should be mounted.
                            Defaults to "" (volume's root).
                          type: string
                        subPathExpr:
                          description: |-
                            Expanded path within the volume from which the container's volume should be mounted.
                            Behaves similarly to SubPath but environment variable references $(VAR_NAME) are expanded using the container's environment.
                            Defaults to "" (volume's root).
                            SubPathExpr and SubPath are mutually exclusive.
                          type: string
                      required:
                      - mountPath
                      - name
                      type: object
                    type: array
                  secretRef:
                    description: |-
                      Kubernetes secret that contains the authentication configuration
                      For `token` a yaml file with the following keys is required:
                        - token: the token value used to authenticate the user
                        - cookie_key: the name of the cookie where the token will be saved and searched for
                      For `oauth2proxy` please see https://oauth2-proxy.github.io/oauth2-proxy/configuration/overview#config-file.
                      Note that the `upstream` and `http_address` configuration options cannot be set from the secret because
                      the operator knows how to set these options to the proper values.
                    properties:
                      adopt:
                        description: If the secret is adopted then the operator will
                          delete the secret when the custom resource that uses it
                          is deleted.
                        type: boolean
                      key:
                        type: string
                      name:
                        type: string
                    required:
                    - key
                    - name
                    type: object
                  type:
                    enum:
                    - token
                    - oauth2proxy
                    type: string
                required:
                - secretRef
                - type
                type: object
              codeRepositories:
                description: A list of code repositories and associated configuration
                  that will be cloned in the session
                items:
                  properties:
                    clonePath:
                      default: .
                      description: Path relative to the session working directory
                        where the repository should be cloned into.
                      example: repositories/project1
                      type: string
                    cloningConfigSecretRef:
                      description: |-
                        The Kubernetes secret that contains the code repository configuration to be used during cloning.
                        For 'git' this should contain either:
                        The username and password
                        The private key and its corresponding password
                        An empty value can be used when cloning from public repositories using the http protocol
                        NOTE: you have to specify the whole config in a single key in the secret.
                      properties:
                        adopt:
                          description: If the secret is adopted then the operator
                            will delete the secret when the custom resource that uses
                            it is deleted.
                          type: boolean
                        key:
                          type: string
                        name:
                          type: string
                      required:
                      - key
                      - name
                      type: object
                    configSecretRef:
                      description: |-
                        The Kubernetes secret that contains the code repository configuration to be used when the session is running.
                        For 'git' this is the git configuration which can be used to inject credentials in addition to any other repo-specific Git configuration.
                        NOTE: you have to specify the whole config in a single key in the secret.
                      properties:
                        adopt:
                          description: If the secret is adopted then the operator
                            will delete the secret when the custom resource that uses
                            it is deleted.
                          type: boolean
                        key:
                          type: string
                        name:
                          type: string
                      required:
                      - key
                      - name
                      type: object
                    remote:
                      description: The HTTP url to the code repository
                      example: https://github.com/SwissDataScienceCenter/renku
                      type: string
                    revision:
                      description: The tag, branch or commit SHA to checkout, if omitted
                        then will be the tip of the default branch of the repo
                      example: main
                      type: string
                    type:
                      default: git
                      description: The type of the code repository - currently the
                        only supported kind is git.
                      enum:
                      - git
                      type: string
                  required:
                  - remote
                  type: object
                type: array
                x-kubernetes-validations:
                - message: CodeRepositories is immutable
                  rule: self == oldSelf
              culling:
                description: Culling configuration
                properties:
                  maxAge:
                    description: |-
                      The maximum allowed age for a session, regardless of whether it
                      is active or not. When the threshold is reached the session is hibernated.
                      A value of zero indicates that Amalthea will not automatically hibernate
                      the session based on its age.
                      Golang's time.ParseDuration is used to parse this, so values like 2h5min will work,
                      valid time units are "ns", "us" (or "µs"), "ms", "s", "m", "h".
                    format: duration
                    type: string
                  maxFailedDuration:
                    description: |-
                      How long can a server be in failed state before it gets hibernated. A
                      value of zero indicates that the server will not be automatically
                      hibernated by Amalthea if it is failing.
                      Golang's time.ParseDuration is used to parse this, so values like 2h5min will work,
                      valid time units are "ns", "us" (or "µs"), "ms", "s", "m", "h".
                    format: duration
                    type: string
                  maxHibernatedDuration:
                    description: |-
                      How long can a session be in hibernated state before
                      it gets completely deleted. A value of zero indicates that hibernated servers
                      will not be automatically be deleted by Amalthea after a period of time.
                      Golang's time.ParseDuration is used to parse this, so values like 2h5min will work,
                      valid time units are "ns", "us" (or "µs"), "ms", "s", "m", "h".
                    format: duration
                    type: string
                  maxIdleDuration:
                    description: |-
                      How long should a server be idle for before it is hibernated. A value of
                      zero indicates that Amalthea will not automatically hibernate inactive sessions.
                      Golang's time.ParseDuration is used to parse this, so values like 2h5min will work,
                      valid time units are "ns", "us" (or "µs"), "ms", "s", "m", "h".
                    format: duration
                    type: string
                  maxStartingDuration:
                    description: |-
                      How long can a server be in starting state before it gets hibernated. A
                      value of zero indicates that the server will not be automatically hibernated
                      by Amalthea because it took to long to start.
                      Golang's time.ParseDuration is used to parse this, so values like 2h5min will work,
                      valid time units are "ns", "us" (or "µs"), "ms", "s", "m", "h".
                    format: duration
                    type: string
                type: object
              dataSources:
                description: A list of data sources that should be added to the session
                items:
                  properties:
                    accessMode:
                      default: ReadOnlyMany
                      description: The access mode for the data source
                      type: string
                    mountPath:
                      default: data
                      description: Path relative to the session working directory
                        where the data should be mounted
                      example: data/storages
                      type: string
                    secretRef:
                      description: |-
                        The secret containing the configuration or credentials needed for access to the data.
                        The format of the configuration that is expected depends on the storage type.
                        NOTE: define all values in a single key of the Kubernetes secret.
                        rclone: any valid rclone configuration for a single remote, see the output of `rclone config providers` for validation and format.
                      properties:
                        adopt:
                          description: If the secret is adopted then the operator
                            will delete the secret when the custom resource that uses
                            it is deleted.
                          type: boolean
                        name:
                          type: string
                      required:
                      - name
                      type: object
                    type:
                      default: rclone
                      description: The data source type
                      enum:
                      - rclone
                      type: string
                  type: object
                type: array
              extraContainers:
                description: |-
                  Additional containers to add to the session statefulset.
                  NOTE: The container names provided will be partially overwritten and randomized to avoid collisions
                items:
                  description: A single application container that you want to run
                    within a pod.
                  properties:
                    args:
                      description: |-
                        Arguments to the entrypoint.
                        The container image's CMD is used if this is not provided.
                        Variable references $(VAR_NAME) are expanded using the container's environment. If a variable
                        cannot be resolved, the reference in the input string will be unchanged. Double $$ are reduced
                        to a single $, which allows for escaping the $(VAR_NAME) syntax: i.e. "$$(VAR_NAME)" will
                        produce the string literal "$(VAR_NAME)". Escaped references will never be expanded, regardless
                        of whether the variable exists or not. Cannot be updated.
                        More info: https://kubernetes.io/docs/tasks/inject-data-application/define-command-argument-container/#running-a-command-in-a-shell
                      items:
                        type: string
                      type: array
                    command:
                      description: |-
                        Entrypoint array. Not executed within a shell.
                        The container image's ENTRYPOINT is used if this is not provided.
                        Variable references $(VAR_NAME) are expanded using the container's environment. If a variable
                        cannot be resolved, the reference in the input string will be unchanged. Double $$ are reduced
                        to a single $, which allows for escaping the $(VAR_NAME) syntax: i.e. "$$(VAR_NAME)" will
                        produce the string literal "$(VAR_NAME)". Escaped references will never be expanded, regardless
                        of whether the variable exists or not. Cannot be updated.
                        More info: https://kubernetes.io/docs/tasks/inject-data-application/define-command-argument-container/#running-a-command-in-a-shell
                      items:
                        type: string
                      type: array
                    env:
                      description: |-
                        List of environment variables to set in the container.
                        Cannot be updated.
                      items:
                        description: EnvVar represents an environment variable present
                          in a Container.
                        properties:
                          name:
                            description: Name of the environment variable. Must be
                              a C_IDENTIFIER.
                            type: string
                          value:
                            description: |-
                              Variable references $(VAR_NAME) are expanded
                              using the previously defined environment variables in the container and
                              any service environment variables. If a variable cannot be resolved,
                              the reference in the input string will be unchanged. Double $$ are reduced
                              to a single $, which allows for escaping the $(VAR_NAME) syntax: i.e.
                              "$$(VAR_NAME)" will produce the string literal "$(VAR_NAME)".
                              Escaped references will never be expanded, regardless of whether the variable
                              exists or not.
                              Defaults to "".
                            type: string
                          valueFrom:
                            description: Source for the environment variable's value.
                              Cannot be used if value is not empty.
                            properties:
                              configMapKeyRef:
                                description: Selects a key of a ConfigMap.
                                properties:
                                  key:
                                    description: The key to select.
                                    type: string
                                  name:
                                    description: |-
                                      Name of the referent.
                                      More info: https://kubernetes.io/docs/concepts/overview/working-with-objects/names/#names
                                      TODO: Add other useful fields. apiVersion, kind, uid?
                                    type: string
                                  optional:
                                    description: Specify whether the ConfigMap or
                                      its key must be defined
                                    type: boolean
                                required:
                                - key
                                type: object
                                x-kubernetes-map-type: atomic
                              fieldRef:
                                description: |-
                                  Selects a field of the pod: supports metadata.name, metadata.namespace, `metadata.labels['<KEY>']`, `metadata.annotations['<KEY>']`,
                                  spec.nodeName, spec.serviceAccountName, status.hostIP, status.podIP, status.podIPs.
                                properties:
                                  apiVersion:
                                    description: Version of the schema the FieldPath
                                      is written in terms of, defaults to "v1".
                                    type: string
                                  fieldPath:
                                    description: Path of the field to select in the
                                      specified API version.
                                    type: string
                                required:
                                - fieldPath
                                type: object
                                x-kubernetes-map-type: atomic
                              resourceFieldRef:
                                description: |-
                                  Selects a resource of the container: only resources limits and requests
                                  (limits.cpu, limits.memory, limits.ephemeral-storage, requests.cpu, requests.memory and requests.ephemeral-storage) are currently supported.
                                properties:
                                  containerName:
                                    description: 'Container name: required for volumes,
                                      optional for env vars'
                                    type: string
                                  divisor:
                                    anyOf:
                                    - type: integer
                                    - type: string
                                    description: Specifies the output format of the
                                      exposed resources, defaults to "1"
                                    pattern: ^(\+|-)?(([0-9]+(\.[0-9]*)?)|(\.[0-9]+))(([KMGTPE]i)|[numkMGTPE]|([eE](\+|-)?(([0-9]+(\.[0-9]*)?)|(\.[0-9]+))))?$
                                    x-kubernetes-int-or-string: true
                                  resource:
                                    description: 'Required: resource to select'
                                    type: string
                                required:
                                - resource
                                type: object
                                x-kubernetes-map-type: atomic
                              secretKeyRef:
                                description: Selects a key of a secret in the pod's
                                  namespace
                                properties:
                                  key:
                                    description: The key of the secret to select from.  Must
                                      be a valid secret key.
                                    type: string
                                  name:
                                    description: |-
                                      Name of the referent.
                                      More info: https://kubernetes.io/docs/concepts/overview/working-with-objects/names/#names
                                      TODO: Add other useful fields. apiVersion, kind, uid?
                                    type: string
                                  optional:
                                    description: Specify whether the Secret or its
                                      key must be defined
                                    type: boolean
                                required:
                                - key
                                type: object
                                x-kubernetes-map-type: atomic
                            type: object
                        required:
                        - name
                        type: object
                      type: array
                    envFrom:
                      description: |-
                        List of sources to populate environment variables in the container.
                        The keys defined within a source must be a C_IDENTIFIER. All invalid keys
                        will be reported as an event when the container is starting. When a key exists in multiple
                        sources, the value associated with the last source will take precedence.
                        Values defined by an Env with a duplicate key will take precedence.
                        Cannot be updated.
                      items:
                        description: EnvFromSource represents the source of a set
                          of ConfigMaps
                        properties:
                          configMapRef:
                            description: The ConfigMap to select from
                            properties:
                              name:
                                description: |-
                                  Name of the referent.
                                  More info: https://kubernetes.io/docs/concepts/overview/working-with-objects/names/#names
                                  TODO: Add other useful fields. apiVersion, kind, uid?
                                type: string
                              optional:
                                description: Specify whether the ConfigMap must be
                                  defined
                                type: boolean
                            type: object
                            x-kubernetes-map-type: atomic
                          prefix:
                            description: An optional identifier to prepend to each
                              key in the ConfigMap. Must be a C_IDENTIFIER.
                            type: string
                          secretRef:
                            description: The Secret to select from
                            properties:
                              name:
                                description: |-
                                  Name of the referent.
                                  More info: https://kubernetes.io/docs/concepts/overview/working-with-objects/names/#names
                                  TODO: Add other useful fields. apiVersion, kind, uid?
                                type: string
                              optional:
                                description: Specify whether the Secret must be defined
                                type: boolean
                            type: object
                            x-kubernetes-map-type: atomic
                        type: object
                      type: array
                    image:
                      description: |-
                        Container image name.
                        More info: https://kubernetes.io/docs/concepts/containers/images
                        This field is optional to allow higher level config management to default or override
                        container images in workload controllers like Deployments and StatefulSets.
                      type: string
                    imagePullPolicy:
                      description: |-
                        Image pull policy.
                        One of Always, Never, IfNotPresent.
                        Defaults to Always if :latest tag is specified, or IfNotPresent otherwise.
                        Cannot be updated.
                        More info: https://kubernetes.io/docs/concepts/containers/images#updating-images
                      type: string
                    lifecycle:
                      description: |-
                        Actions that the management system should take in response to container lifecycle events.
                        Cannot be updated.
                      properties:
                        postStart:
                          description: |-
                            PostStart is called immediately after a container is created. If the handler fails,
                            the container is terminated and restarted according to its restart policy.
                            Other management of the container blocks until the hook completes.
                            More info: https://kubernetes.io/docs/concepts/containers/container-lifecycle-hooks/#container-hooks
                          properties:
                            exec:
                              description: Exec specifies the action to take.
                              properties:
                                command:
                                  description: |-
                                    Command is the command line to execute inside the container, the working directory for the
                                    command  is root ('/') in the container's filesystem. The command is simply exec'd, it is
                                    not run inside a shell, so traditional shell instructions ('|', etc) won't work. To use
                                    a shell, you need to explicitly call out to that shell.
                                    Exit status of 0 is treated as live/healthy and non-zero is unhealthy.
                                  items:
                                    type: string
                                  type: array
                              type: object
                            httpGet:
                              description: HTTPGet specifies the http request to perform.
                              properties:
                                host:
                                  description: |-
                                    Host name to connect to, defaults to the pod IP. You probably want to set
                                    "Host" in httpHeaders instead.
                                  type: string
                                httpHeaders:
                                  description: Custom headers to set in the request.
                                    HTTP allows repeated headers.
                                  items:
                                    description: HTTPHeader describes a custom header
                                      to be used in HTTP probes
                                    properties:
                                      name:
                                        description: |-
                                          The header field name.
                                          This will be canonicalized upon output, so case-variant names will be understood as the same header.
                                        type: string
                                      value:
                                        description: The header field value
                                        type: string
                                    required:
                                    - name
                                    - value
                                    type: object
                                  type: array
                                path:
                                  description: Path to access on the HTTP server.
                                  type: string
                                port:
                                  anyOf:
                                  - type: integer
                                  - type: string
                                  description: |-
                                    Name or number of the port to access on the container.
                                    Number must be in the range 1 to 65535.
                                    Name must be an IANA_SVC_NAME.
                                  x-kubernetes-int-or-string: true
                                scheme:
                                  description: |-
                                    Scheme to use for connecting to the host.
                                    Defaults to HTTP.
                                  type: string
                              required:
                              - port
                              type: object
                            tcpSocket:
                              description: |-
                                Deprecated. TCPSocket is NOT supported as a LifecycleHandler and kept
                                for the backward compatibility. There are no validation of this field and
                                lifecycle hooks will fail in runtime when tcp handler is specified.
                              properties:
                                host:
                                  description: 'Optional: Host name to connect to,
                                    defaults to the pod IP.'
                                  type: string
                                port:
                                  anyOf:
                                  - type: integer
                                  - type: string
                                  description: |-
                                    Number or name of the port to access on the container.
                                    Number must be in the range 1 to 65535.
                                    Name must be an IANA_SVC_NAME.
                                  x-kubernetes-int-or-string: true
                              required:
                              - port
                              type: object
                          type: object
                        preStop:
                          description: |-
                            PreStop is called immediately before a container is terminated due to an
                            API request or management event such as liveness/startup probe failure,
                            preemption, resource contention, etc. The handler is not called if the
                            container crashes or exits. The Pod's termination grace period countdown begins before the
                            PreStop hook is executed. Regardless of the outcome of the handler, the
                            container will eventually terminate within the Pod's termination grace
                            period (unless delayed by finalizers). Other management of the container blocks until the hook completes
                            or until the termination grace period is reached.
                            More info: https://kubernetes.io/docs/concepts/containers/container-lifecycle-hooks/#container-hooks
                          properties:
                            exec:
                              description: Exec specifies the action to take.
                              properties:
                                command:
                                  description: |-
                                    Command is the command line to execute inside the container, the working directory for the
                                    command  is root ('/') in the container's filesystem. The command is simply exec'd, it is
                                    not run inside a shell, so traditional shell instructions ('|', etc) won't work. To use
                                    a shell, you need to explicitly call out to that shell.
                                    Exit status of 0 is treated as live/healthy and non-zero is unhealthy.
                                  items:
                                    type: string
                                  type: array
                              type: object
                            httpGet:
                              description: HTTPGet specifies the http request to perform.
                              properties:
                                host:
                                  description: |-
                                    Host name to connect to, defaults to the pod IP. You probably want to set
                                    "Host" in httpHeaders instead.
                                  type: string
                                httpHeaders:
                                  description: Custom headers to set in the request.
                                    HTTP allows repeated headers.
                                  items:
                                    description: HTTPHeader describes a custom header
                                      to be used in HTTP probes
                                    properties:
                                      name:
                                        description: |-
                                          The header field name.
                                          This will be canonicalized upon output, so case-variant names will be understood as the same header.
                                        type: string
                                      value:
                                        description: The header field value
                                        type: string
                                    required:
                                    - name
                                    - value
                                    type: object
                                  type: array
                                path:
                                  description: Path to access on the HTTP server.
                                  type: string
                                port:
                                  anyOf:
                                  - type: integer
                                  - type: string
                                  description: |-
                                    Name or number of the port to access on the container.
                                    Number must be in the range 1 to 65535.
                                    Name must be an IANA_SVC_NAME.
                                  x-kubernetes-int-or-string: true
                                scheme:
                                  description: |-
                                    Scheme to use for connecting to the host.
                                    Defaults to HTTP.
                                  type: string
                              required:
                              - port
                              type: object
                            tcpSocket:
                              description: |-
                                Deprecated. TCPSocket is NOT supported as a LifecycleHandler and kept
                                for the backward compatibility. There are no validation of this field and
                                lifecycle hooks will fail in runtime when tcp handler is specified.
                              properties:
                                host:
                                  description: 'Optional: Host name to connect to,
                                    defaults to the pod IP.'
                                  type: string
                                port:
                                  anyOf:
                                  - type: integer
                                  - type: string
                                  description: |-
                                    Number or name of the port to access on the container.
                                    Number must be in the range 1 to 65535.
                                    Name must be an IANA_SVC_NAME.
                                  x-kubernetes-int-or-string: true
                              required:
                              - port
                              type: object
                          type: object
                      type: object
                    livenessProbe:
                      description: |-
                        Periodic probe of container liveness.
                        Container will be restarted if the probe fails.
                        Cannot be updated.
                        More info: https://kubernetes.io/docs/concepts/workloads/pods/pod-lifecycle#container-probes
                      properties:
                        exec:
                          description: Exec specifies the action to take.
                          properties:
                            command:
                              description: |-
                                Command is the command line to execute inside the container, the working directory for the
                                command  is root ('/') in the container's filesystem. The command is simply exec'd, it is
                                not run inside a shell, so traditional shell instructions ('|', etc) won't work. To use
                                a shell, you need to explicitly call out to that shell.
                                Exit status of 0 is treated as live/healthy and non-zero is unhealthy.
                              items:
                                type: string
                              type: array
                          type: object
                        failureThreshold:
                          description: |-
                            Minimum consecutive failures for the probe to be considered failed after having succeeded.
                            Defaults to 3. Minimum value is 1.
                          format: int32
                          type: integer
                        grpc:
                          description: GRPC specifies an action involving a GRPC port.
                          properties:
                            port:
                              description: Port number of the gRPC service. Number
                                must be in the range 1 to 65535.
                              format: int32
                              type: integer
                            service:
                              description: |-
                                Service is the name of the service to place in the gRPC HealthCheckRequest
                                (see https://github.com/grpc/grpc/blob/master/doc/health-checking.md).


                                If this is not specified, the default behavior is defined by gRPC.
                              type: string
                          required:
                          - port
                          type: object
                        httpGet:
                          description: HTTPGet specifies the http request to perform.
                          properties:
                            host:
                              description: |-
                                Host name to connect to, defaults to the pod IP. You probably want to set
                                "Host" in httpHeaders instead.
                              type: string
                            httpHeaders:
                              description: Custom headers to set in the request. HTTP
                                allows repeated headers.
                              items:
                                description: HTTPHeader describes a custom header
                                  to be used in HTTP probes
                                properties:
                                  name:
                                    description: |-
                                      The header field name.
                                      This will be canonicalized upon output, so case-variant names will be understood as the same header.
                                    type: string
                                  value:
                                    description: The header field value
                                    type: string
                                required:
                                - name
                                - value
                                type: object
                              type: array
                            path:
                              description: Path to access on the HTTP server.
                              type: string
                            port:
                              anyOf:
                              - type: integer
                              - type: string
                              description: |-
                                Name or number of the port to access on the container.
                                Number must be in the range 1 to 65535.
                                Name must be an IANA_SVC_NAME.
                              x-kubernetes-int-or-string: true
                            scheme:
                              description: |-
                                Scheme to use for connecting to the host.
                                Defaults to HTTP.
                              type: string
                          required:
                          - port
                          type: object
                        initialDelaySeconds:
                          description: |-
                            Number of seconds after the container has started before liveness probes are initiated.
                            More info: https://kubernetes.io/docs/concepts/workloads/pods/pod-lifecycle#container-probes
                          format: int32
                          type: integer
                        periodSeconds:
                          description: |-
                            How often (in seconds) to perform the probe.
                            Default to 10 seconds. Minimum value is 1.
                          format: int32
                          type: integer
                        successThreshold:
                          description: |-
                            Minimum consecutive successes for the probe to be considered successful after having failed.
                            Defaults to 1. Must be 1 for liveness and startup. Minimum value is 1.
                          format: int32
                          type: integer
                        tcpSocket:
                          description: TCPSocket specifies an action involving a TCP
                            port.
                          properties:
                            host:
                              description: 'Optional: Host name to connect to, defaults
                                to the pod IP.'
                              type: string
                            port:
                              anyOf:
                              - type: integer
                              - type: string
                              description: |-
                                Number or name of the port to access on the container.
                                Number must be in the range 1 to 65535.
                                Name must be an IANA_SVC_NAME.
                              x-kubernetes-int-or-string: true
                          required:
                          - port
                          type: object
                        terminationGracePeriodSeconds:
                          description: |-
                            Optional duration in seconds the pod needs to terminate gracefully upon probe failure.
                            The grace period is the duration in seconds after the processes running in the pod are sent
                            a termination signal and the time when the processes are forcibly halted with a kill signal.
                            Set this value longer than the expected cleanup time for your process.
                            If this value is nil, the pod's terminationGracePeriodSeconds will be used. Otherwise, this
                            value overrides the value provided by the pod spec.
                            Value must be non-negative integer. The value zero indicates stop immediately via
                            the kill signal (no opportunity to shut down).
                            This is a beta field and requires enabling ProbeTerminationGracePeriod feature gate.
                            Minimum value is 1. spec.terminationGracePeriodSeconds is used if unset.
                          format: int64
                          type: integer
                        timeoutSeconds:
                          description: |-
                            Number of seconds after which the probe times out.
                            Defaults to 1 second. Minimum value is 1.
                            More info: https://kubernetes.io/docs/concepts/workloads/pods/pod-lifecycle#container-probes
                          format: int32
                          type: integer
                      type: object
                    name:
                      description: |-
                        Name of the container specified as a DNS_LABEL.
                        Each container in a pod must have a unique name (DNS_LABEL).
                        Cannot be updated.
                      type: string
                    ports:
                      description: |-
                        List of ports to expose from the container. Not specifying a port here
                        DOES NOT prevent that port from being exposed. Any port which is
                        listening on the default "0.0.0.0" address inside a container will be
                        accessible from the network.
                        Modifying this array with strategic merge patch may corrupt the data.
                        For more information See https://github.com/kubernetes/kubernetes/issues/108255.
                        Cannot be updated.
                      items:
                        description: ContainerPort represents a network port in a
                          single container.
                        properties:
                          containerPort:
                            description: |-
                              Number of port to expose on the pod's IP address.
                              This must be a valid port number, 0 < x < 65536.
                            format: int32
                            type: integer
                          hostIP:
                            description: What host IP to bind the external port to.
                            type: string
                          hostPort:
                            description: |-
                              Number of port to expose on the host.
                              If specified, this must be a valid port number, 0 < x < 65536.
                              If HostNetwork is specified, this must match ContainerPort.
                              Most containers do not need this.
                            format: int32
                            type: integer
                          name:
                            description: |-
                              If specified, this must be an IANA_SVC_NAME and unique within the pod. Each
                              named port in a pod must have a unique name. Name for the port that can be
                              referred to by services.
                            type: string
                          protocol:
                            default: TCP
                            description: |-
                              Protocol for port. Must be UDP, TCP, or SCTP.
                              Defaults to "TCP".
                            type: string
                        required:
                        - containerPort
                        type: object
                      type: array
                      x-kubernetes-list-map-keys:
                      - containerPort
                      - protocol
                      x-kubernetes-list-type: map
                    readinessProbe:
                      description: |-
                        Periodic probe of container service readiness.
                        Container will be removed from service endpoints if the probe fails.
                        Cannot be updated.
                        More info: https://kubernetes.io/docs/concepts/workloads/pods/pod-lifecycle#container-probes
                      properties:
                        exec:
                          description: Exec specifies the action to take.
                          properties:
                            command:
                              description: |-
                                Command is the command line to execute inside the container, the working directory for the
                                command  is root ('/') in the container's filesystem. The command is simply exec'd, it is
                                not run inside a shell, so traditional shell instructions ('|', etc) won't work. To use
                                a shell, you need to explicitly call out to that shell.
                                Exit status of 0 is treated as live/healthy and non-zero is unhealthy.
                              items:
                                type: string
                              type: array
                          type: object
                        failureThreshold:
                          description: |-
                            Minimum consecutive failures for the probe to be considered failed after having succeeded.
                            Defaults to 3. Minimum value is 1.
                          format: int32
                          type: integer
                        grpc:
                          description: GRPC specifies an action involving a GRPC port.
                          properties:
                            port:
                              description: Port number of the gRPC service. Number
                                must be in the range 1 to 65535.
                              format: int32
                              type: integer
                            service:
                              description: |-
                                Service is the name of the service to place in the gRPC HealthCheckRequest
                                (see https://github.com/grpc/grpc/blob/master/doc/health-checking.md).


                                If this is not specified, the default behavior is defined by gRPC.
                              type: string
                          required:
                          - port
                          type: object
                        httpGet:
                          description: HTTPGet specifies the http request to perform.
                          properties:
                            host:
                              description: |-
                                Host name to connect to, defaults to the pod IP. You probably want to set
                                "Host" in httpHeaders instead.
                              type: string
                            httpHeaders:
                              description: Custom headers to set in the request. HTTP
                                allows repeated headers.
                              items:
                                description: HTTPHeader describes a custom header
                                  to be used in HTTP probes
                                properties:
                                  name:
                                    description: |-
                                      The header field name.
                                      This will be canonicalized upon output, so case-variant names will be understood as the same header.
                                    type: string
                                  value:
                                    description: The header field value
                                    type: string
                                required:
                                - name
                                - value
                                type: object
                              type: array
                            path:
                              description: Path to access on the HTTP server.
                              type: string
                            port:
                              anyOf:
                              - type: integer
                              - type: string
                              description: |-
                                Name or number of the port to access on the container.
                                Number must be in the range 1 to 65535.
                                Name must be an IANA_SVC_NAME.
                              x-kubernetes-int-or-string: true
                            scheme:
                              description: |-
                                Scheme to use for connecting to the host.
                                Defaults to HTTP.
                              type: string
                          required:
                          - port
                          type: object
                        initialDelaySeconds:
                          description: |-
                            Number of seconds after the container has started before liveness probes are initiated.
                            More info: https://kubernetes.io/docs/concepts/workloads/pods/pod-lifecycle#container-probes
                          format: int32
                          type: integer
                        periodSeconds:
                          description: |-
                            How often (in seconds) to perform the probe.
                            Default to 10 seconds. Minimum value is 1.
                          format: int32
                          type: integer
                        successThreshold:
                          description: |-
                            Minimum consecutive successes for the probe to be considered successful after having failed.
                            Defaults to 1. Must be 1 for liveness and startup. Minimum value is 1.
                          format: int32
                          type: integer
                        tcpSocket:
                          description: TCPSocket specifies an action involving a TCP
                            port.
                          properties:
                            host:
                              description: 'Optional: Host name to connect to, defaults
                                to the pod IP.'
                              type: string
                            port:
                              anyOf:
                              - type: integer
                              - type: string
                              description: |-
                                Number or name of the port to access on the container.
                                Number must be in the range 1 to 65535.
                                Name must be an IANA_SVC_NAME.
                              x-kubernetes-int-or-string: true
                          required:
                          - port
                          type: object
                        terminationGracePeriodSeconds:
                          description: |-
                            Optional duration in seconds the pod needs to terminate gracefully upon probe failure.
                            The grace period is the duration in seconds after the processes running in the pod are sent
                            a termination signal and the time when the processes are forcibly halted with a kill signal.
                            Set this value longer than the expected cleanup time for your process.
                            If this value is nil, the pod's terminationGracePeriodSeconds will be used. Otherwise, this
                            value overrides the value provided by the pod spec.
                            Value must be non-negative integer. The value zero indicates stop immediately via
                            the kill signal (no opportunity to shut down).
                            This is a beta field and requires enabling ProbeTerminationGracePeriod feature gate.
                            Minimum value is 1. spec.terminationGracePeriodSeconds is used if unset.
                          format: int64
                          type: integer
                        timeoutSeconds:
                          description: |-
                            Number of seconds after which the probe times out.
                            Defaults to 1 second. Minimum value is 1.
                            More info: https://kubernetes.io/docs/concepts/workloads/pods/pod-lifecycle#container-probes
                          format: int32
                          type: integer
                      type: object
                    resizePolicy:
                      description: Resources resize policy for the container.
                      items:
                        description: ContainerResizePolicy represents resource resize
                          policy for the container.
                        properties:
                          resourceName:
                            description: |-
                              Name of the resource to which this resource resize policy applies.
                              Supported values: cpu, memory.
                            type: string
                          restartPolicy:
                            description: |-
                              Restart policy to apply when specified resource is resized.
                              If not specified, it defaults to NotRequired.
                            type: string
                        required:
                        - resourceName
                        - restartPolicy
                        type: object
                      type: array
                      x-kubernetes-list-type: atomic
                    resources:
                      description: |-
                        Compute Resources required by this container.
                        Cannot be updated.
                        More info: https://kubernetes.io/docs/concepts/configuration/manage-resources-containers/
                      properties:
                        claims:
                          description: |-
                            Claims lists the names of resources, defined in spec.resourceClaims,
                            that are used by this container.


                            This is an alpha field and requires enabling the
                            DynamicResourceAllocation feature gate.


                            This field is immutable. It can only be set for containers.
                          items:
                            description: ResourceClaim references one entry in PodSpec.ResourceClaims.
                            properties:
                              name:
                                description: |-
                                  Name must match the name of one entry in pod.spec.resourceClaims of
                                  the Pod where this field is used. It makes that resource available
                                  inside a container.
                                type: string
                            required:
                            - name
                            type: object
                          type: array
                          x-kubernetes-list-map-keys:
                          - name
                          x-kubernetes-list-type: map
                        limits:
                          additionalProperties:
                            anyOf:
                            - type: integer
                            - type: string
                            pattern: ^(\+|-)?(([0-9]+(\.[0-9]*)?)|(\.[0-9]+))(([KMGTPE]i)|[numkMGTPE]|([eE](\+|-)?(([0-9]+(\.[0-9]*)?)|(\.[0-9]+))))?$
                            x-kubernetes-int-or-string: true
                          description: |-
                            Limits describes the maximum amount of compute resources allowed.
                            More info: https://kubernetes.io/docs/concepts/configuration/manage-resources-containers/
                          type: object
                        requests:
                          additionalProperties:
                            anyOf:
                            - type: integer
                            - type: string
                            pattern: ^(\+|-)?(([0-9]+(\.[0-9]*)?)|(\.[0-9]+))(([KMGTPE]i)|[numkMGTPE]|([eE](\+|-)?(([0-9]+(\.[0-9]*)?)|(\.[0-9]+))))?$
                            x-kubernetes-int-or-string: true
                          description: |-
                            Requests describes the minimum amount of compute resources required.
                            If Requests is omitted for a container, it defaults to Limits if that is explicitly specified,
                            otherwise to an implementation-defined value. Requests cannot exceed Limits.
                            More info: https://kubernetes.io/docs/concepts/configuration/manage-resources-containers/
                          type: object
                      type: object
                    restartPolicy:
                      description: |-
                        RestartPolicy defines the restart behavior of individual containers in a pod.
                        This field may only be set for init containers, and the only allowed value is "Always".
                        For non-init containers or when this field is not specified,
                        the restart behavior is defined by the Pod's restart policy and the container type.
                        Setting the RestartPolicy as "Always" for the init container will have the following effect:
                        this init container will be continually restarted on
                        exit until all regular containers have terminated. Once all regular
                        containers have completed, all init containers with restartPolicy "Always"
                        will be shut down. This lifecycle differs from normal init containers and
                        is often referred to as a "sidecar" container. Although this init
                        container still starts in the init container sequence, it does not wait
                        for the container to complete before proceeding to the next init
                        container. Instead, the next init container starts immediately after this
                        init container is started, or after any startupProbe has successfully
                        completed.
                      type: string
                    securityContext:
                      description: |-
                        SecurityContext defines the security options the container should be run with.
                        If set, the fields of SecurityContext override the equivalent fields of PodSecurityContext.
                        More info: https://kubernetes.io/docs/tasks/configure-pod-container/security-context/
                      properties:
                        allowPrivilegeEscalation:
                          description: |-
                            AllowPrivilegeEscalation controls whether a process can gain more
                            privileges than its parent process. This bool directly controls if
                            the no_new_privs flag will be set on the container process.
                            AllowPrivilegeEscalation is true always when the container is:
                            1) run as Privileged
                            2) has CAP_SYS_ADMIN
                            Note that this field cannot be set when spec.os.name is windows.
                          type: boolean
                        capabilities:
                          description: |-
                            The capabilities to add/drop when running containers.
                            Defaults to the default set of capabilities granted by the container runtime.
                            Note that this field cannot be set when spec.os.name is windows.
                          properties:
                            add:
                              description: Added capabilities
                              items:
                                description: Capability represent POSIX capabilities
                                  type
                                type: string
                              type: array
                            drop:
                              description: Removed capabilities
                              items:
                                description: Capability represent POSIX capabilities
                                  type
                                type: string
                              type: array
                          type: object
                        privileged:
                          description: |-
                            Run container in privileged mode.
                            Processes in privileged containers are essentially equivalent to root on the host.
                            Defaults to false.
                            Note that this field cannot be set when spec.os.name is windows.
                          type: boolean
                        procMount:
                          description: |-
                            procMount denotes the type of proc mount to use for the containers.
                            The default is DefaultProcMount which uses the container runtime defaults for
                            readonly paths and masked paths.
                            This requires the ProcMountType feature flag to be enabled.
                            Note that this field cannot be set when spec.os.name is windows.
                          type: string
                        readOnlyRootFilesystem:
                          description: |-
                            Whether this container has a read-only root filesystem.
                            Default is false.
                            Note that this field cannot be set when spec.os.name is windows.
                          type: boolean
                        runAsGroup:
                          description: |-
                            The GID to run the entrypoint of the container process.
                            Uses runtime default if unset.
                            May also be set in PodSecurityContext.  If set in both SecurityContext and
                            PodSecurityContext, the value specified in SecurityContext takes precedence.
                            Note that this field cannot be set when spec.os.name is windows.
                          format: int64
                          type: integer
                        runAsNonRoot:
                          description: |-
                            Indicates that the container must run as a non-root user.
                            If true, the Kubelet will validate the image at runtime to ensure that it
                            does not run as UID 0 (root) and fail to start the container if it does.
                            If unset or false, no such validation will be performed.
                            May also be set in PodSecurityContext.  If set in both SecurityContext and
                            PodSecurityContext, the value specified in SecurityContext takes precedence.
                          type: boolean
                        runAsUser:
                          description: |-
                            The UID to run the entrypoint of the container process.
                            Defaults to user specified in image metadata if unspecified.
                            May also be set in PodSecurityContext.  If set in both SecurityContext and
                            PodSecurityContext, the value specified in SecurityContext takes precedence.
                            Note that this field cannot be set when spec.os.name is windows.
                          format: int64
                          type: integer
                        seLinuxOptions:
                          description: |-
                            The SELinux context to be applied to the container.
                            If unspecified, the container runtime will allocate a random SELinux context for each
                            container.  May also be set in PodSecurityContext.  If set in both SecurityContext and
                            PodSecurityContext, the value specified in SecurityContext takes precedence.
                            Note that this field cannot be set when spec.os.name is windows.
                          properties:
                            level:
                              description: Level is SELinux level label that applies
                                to the container.
                              type: string
                            role:
                              description: Role is a SELinux role label that applies
                                to the container.
                              type: string
                            type:
                              description: Type is a SELinux type label that applies
                                to the container.
                              type: string
                            user:
                              description: User is a SELinux user label that applies
                                to the container.
                              type: string
                          type: object
                        seccompProfile:
                          description: |-
                            The seccomp options to use by this container. If seccomp options are
                            provided at both the pod & container level, the container options
                            override the pod options.
                            Note that this field cannot be set when spec.os.name is windows.
                          properties:
                            localhostProfile:
                              description: |-
                                localhostProfile indicates a profile defined in a file on the node should be used.
                                The profile must be preconfigured on the node to work.
                                Must be a descending path, relative to the kubelet's configured seccomp profile location.
                                Must be set if type is "Localhost". Must NOT be set for any other type.
                              type: string
                            type:
                              description: |-
                                type indicates which kind of seccomp profile will be applied.
                                Valid options are:


                                Localhost - a profile defined in a file on the node should be used.
                                RuntimeDefault - the container runtime default profile should be used.
                                Unconfined - no profile should be applied.
                              type: string
                          required:
                          - type
                          type: object
                        windowsOptions:
                          description: |-
                            The Windows specific settings applied to all containers.
                            If unspecified, the options from the PodSecurityContext will be used.
                            If set in both SecurityContext and PodSecurityContext, the value specified in SecurityContext takes precedence.
                            Note that this field cannot be set when spec.os.name is linux.
                          properties:
                            gmsaCredentialSpec:
                              description: |-
                                GMSACredentialSpec is where the GMSA admission webhook
                                (https://github.com/kubernetes-sigs/windows-gmsa) inlines the contents of the
                                GMSA credential spec named by the GMSACredentialSpecName field.
                              type: string
                            gmsaCredentialSpecName:
                              description: GMSACredentialSpecName is the name of the
                                GMSA credential spec to use.
                              type: string
                            hostProcess:
                              description: |-
                                HostProcess determines if a container should be run as a 'Host Process' container.
                                All of a Pod's containers must have the same effective HostProcess value
                                (it is not allowed to have a mix of HostProcess containers and non-HostProcess containers).
                                In addition, if HostProcess is true then HostNetwork must also be set to true.
                              type: boolean
                            runAsUserName:
                              description: |-
                                The UserName in Windows to run the entrypoint of the container process.
                                Defaults to the user specified in image metadata if unspecified.
                                May also be set in PodSecurityContext. If set in both SecurityContext and
                                PodSecurityContext, the value specified in SecurityContext takes precedence.
                              type: string
                          type: object
                      type: object
                    startupProbe:
                      description: |-
                        StartupProbe indicates that the Pod has successfully initialized.
                        If specified, no other probes are executed until this completes successfully.
                        If this probe fails, the Pod will be restarted, just as if the livenessProbe failed.
                        This can be used to provide different probe parameters at the beginning of a Pod's lifecycle,
                        when it might take a long time to load data or warm a cache, than during steady-state operation.
                        This cannot be updated.
                        More info: https://kubernetes.io/docs/concepts/workloads/pods/pod-lifecycle#container-probes
                      properties:
                        exec:
                          description: Exec specifies the action to take.
                          properties:
                            command:
                              description: |-
                                Command is the command line to execute inside the container, the working directory for the
                                command  is root ('/') in the container's filesystem. The command is simply exec'd, it is
                                not run inside a shell, so traditional shell instructions ('|', etc) won't work. To use
                                a shell, you need to explicitly call out to that shell.
                                Exit status of 0 is treated as live/healthy and non-zero is unhealthy.
                              items:
                                type: string
                              type: array
                          type: object
                        failureThreshold:
                          description: |-
                            Minimum consecutive failures for the probe to be considered failed after having succeeded.
                            Defaults to 3. Minimum value is 1.
                          format: int32
                          type: integer
                        grpc:
                          description: GRPC specifies an action involving a GRPC port.
                          properties:
                            port:
                              description: Port number of the gRPC service. Number
                                must be in the range 1 to 65535.
                              format: int32
                              type: integer
                            service:
                              description: |-
                                Service is the name of the service to place in the gRPC HealthCheckRequest
                                (see https://github.com/grpc/grpc/blob/master/doc/health-checking.md).


                                If this is not specified, the default behavior is defined by gRPC.
                              type: string
                          required:
                          - port
                          type: object
                        httpGet:
                          description: HTTPGet specifies the http request to perform.
                          properties:
                            host:
                              description: |-
                                Host name to connect to, defaults to the pod IP. You probably want to set
                                "Host" in httpHeaders instead.
                              type: string
                            httpHeaders:
                              description: Custom headers to set in the request. HTTP
                                allows repeated headers.
                              items:
                                description: HTTPHeader describes a custom header
                                  to be used in HTTP probes
                                properties:
                                  name:
                                    description: |-
                                      The header field name.
                                      This will be canonicalized upon output, so case-variant names will be understood as the same header.
                                    type: string
                                  value:
                                    description: The header field value
                                    type: string
                                required:
                                - name
                                - value
                                type: object
                              type: array
                            path:
                              description: Path to access on the HTTP server.
                              type: string
                            port:
                              anyOf:
                              - type: integer
                              - type: string
                              description: |-
                                Name or number of the port to access on the container.
                                Number must be in the range 1 to 65535.
                                Name must be an IANA_SVC_NAME.
                              x-kubernetes-int-or-string: true
                            scheme:
                              description: |-
                                Scheme to use for connecting to the host.
                                Defaults to HTTP.
                              type: string
                          required:
                          - port
                          type: object
                        initialDelaySeconds:
                          description: |-
                            Number of seconds after the container has started before liveness probes are initiated.
                            More info: https://kubernetes.io/docs/concepts/workloads/pods/pod-lifecycle#container-probes
                          format: int32
                          type: integer
                        periodSeconds:
                          description: |-
                            How often (in seconds) to perform the probe.
                            Default to 10 seconds. Minimum value is 1.
                          format: int32
                          type: integer
                        successThreshold:
                          description: |-
                            Minimum consecutive successes for the probe to be considered successful after having failed.
                            Defaults to 1. Must be 1 for liveness and startup. Minimum value is 1.
                          format: int32
                          type: integer
                        tcpSocket:
                          description: TCPSocket specifies an action involving a TCP
                            port.
                          properties:
                            host:
                              description: 'Optional: Host name to connect to, defaults
                                to the pod IP.'
                              type: string
                            port:
                              anyOf:
                              - type: integer
                              - type: string
                              description: |-
                                Number or name of the port to access on the container.
                                Number must be in the range 1 to 65535.
                                Name must be an IANA_SVC_NAME.
                              x-kubernetes-int-or-string: true
                          required:
                          - port
                          type: object
                        terminationGracePeriodSeconds:
                          description: |-
                            Optional duration in seconds the pod needs to terminate gracefully upon probe failure.
                            The grace period is the duration in seconds after the processes running in the pod are sent
                            a termination signal and the time when the processes are forcibly halted with a kill signal.
                            Set this value longer than the expected cleanup time for your process.
                            If this value is nil, the pod's terminationGracePeriodSeconds will be used. Otherwise, this
                            value overrides the value provided by the pod spec.
                            Value must be non-negative integer. The value zero indicates stop immediately via
                            the kill signal (no opportunity to shut down).
                            This is a beta field and requires enabling ProbeTerminationGracePeriod feature gate.
                            Minimum value is 1. spec.terminationGracePeriodSeconds is used if unset.
                          format: int64
                          type: integer
                        timeoutSeconds:
                          description: |-
                            Number of seconds after which the probe times out.
                            Defaults to 1 second. Minimum value is 1.
                            More info: https://kubernetes.io/docs/concepts/workloads/pods/pod-lifecycle#container-probes
                          format: int32
                          type: integer
                      type: object
                    stdin:
                      description: |-
                        Whether this container should allocate a buffer for stdin in the container runtime. If this
                        is not set, reads from stdin in the container will always result in EOF.
                        Default is false.
                      type: boolean
                    stdinOnce:
                      description: |-
                        Whether the container runtime should close the stdin channel after it has been opened by
                        a single attach. When stdin is true the stdin stream will remain open across multiple attach
                        sessions. If stdinOnce is set to true, stdin is opened on container start, is empty until the
                        first client attaches to stdin, and then remains open and accepts data until the client disconnects,
                        at which time stdin is closed and remains closed until the container is restarted. If this
                        flag is false, a container processes that reads from stdin will never receive an EOF.
                        Default is false
                      type: boolean
                    terminationMessagePath:
                      description: |-
                        Optional: Path at which the file to which the container's termination message
                        will be written is mounted into the container's filesystem.
                        Message written is intended to be brief final status, such as an assertion failure message.
                        Will be truncated by the node if greater than 4096 bytes. The total message length across
                        all containers will be limited to 12kb.
                        Defaults to /dev/termination-log.
                        Cannot be updated.
                      type: string
                    terminationMessagePolicy:
                      description: |-
                        Indicate how the termination message should be populated. File will use the contents of
                        terminationMessagePath to populate the container status message on both success and failure.
                        FallbackToLogsOnError will use the last chunk of container log output if the termination
                        message file is empty and the container exited with an error.
                        The log output is limited to 2048 bytes or 80 lines, whichever is smaller.
                        Defaults to File.
                        Cannot be updated.
                      type: string
                    tty:
                      description: |-
                        Whether this container should allocate a TTY for itself, also requires 'stdin' to be true.
                        Default is false.
                      type: boolean
                    volumeDevices:
                      description: volumeDevices is the list of block devices to be
                        used by the container.
                      items:
                        description: volumeDevice describes a mapping of a raw block
                          device within a container.
                        properties:
                          devicePath:
                            description: devicePath is the path inside of the container
                              that the device will be mapped to.
                            type: string
                          name:
                            description: name must match the name of a persistentVolumeClaim
                              in the pod
                            type: string
                        required:
                        - devicePath
                        - name
                        type: object
                      type: array
                    volumeMounts:
                      description: |-
                        Pod volumes to mount into the container's filesystem.
                        Cannot be updated.
                      items:
                        description: VolumeMount describes a mounting of a Volume
                          within a container.
                        properties:
                          mountPath:
                            description: |-
                              Path within the container at which the volume should be mounted.  Must
                              not contain ':'.
                            type: string
                          mountPropagation:
                            description: |-
                              mountPropagation determines how mounts are propagated from the host
                              to container and the other way around.
                              When not set, MountPropagationNone is used.
                              This field is beta in 1.10.
                            type: string
                          name:
                            description: This must match the Name of a Volume.
                            type: string
                          readOnly:
                            description: |-
                              Mounted read-only if true, read-write otherwise (false or unspecified).
                              Defaults to false.
                            type: boolean
                          subPath:
                            description: |-
                              Path within the volume from which the container's volume should be mounted.
                              Defaults to "" (volume's root).
                            type: string
                          subPathExpr:
                            description: |-
                              Expanded path within the volume from which the container's volume should be mounted.
                              Behaves similarly to SubPath but environment variable references $(VAR_NAME) are expanded using the container's environment.
                              Defaults to "" (volume's root).
                              SubPathExpr and SubPath are mutually exclusive.
                            type: string
                        required:
                        - mountPath
                        - name
                        type: object
                      type: array
                    workingDir:
                      description: |-
                        Container's working directory.
                        If not specified, the container runtime's default will be used, which
                        might be configured in the container image.
                        Cannot be updated.
                      type: string
                  required:
                  - name
                  type: object
                type: array
              extraVolumes:
<<<<<<< HEAD
                description: Additional volumes to include in the statefulset for
                  a session
=======
                description: |-
                  Additional volumes to include in the statefulset for a session
                  Volumes used internally by amalthea are all prefixed with 'amalthea-' so as long as you
                  avoid that naming you will avoid conflicts with the volumes that amalthea generates.
>>>>>>> 35509859
                items:
                  description: Volume represents a named volume in a pod that may
                    be accessed by any container in the pod.
                  properties:
                    awsElasticBlockStore:
                      description: |-
                        awsElasticBlockStore represents an AWS Disk resource that is attached to a
                        kubelet's host machine and then exposed to the pod.
                        More info: https://kubernetes.io/docs/concepts/storage/volumes#awselasticblockstore
                      properties:
                        fsType:
                          description: |-
                            fsType is the filesystem type of the volume that you want to mount.
                            Tip: Ensure that the filesystem type is supported by the host operating system.
                            Examples: "ext4", "xfs", "ntfs". Implicitly inferred to be "ext4" if unspecified.
                            More info: https://kubernetes.io/docs/concepts/storage/volumes#awselasticblockstore
                            TODO: how do we prevent errors in the filesystem from compromising the machine
                          type: string
                        partition:
                          description: |-
                            partition is the partition in the volume that you want to mount.
                            If omitted, the default is to mount by volume name.
                            Examples: For volume /dev/sda1, you specify the partition as "1".
                            Similarly, the volume partition for /dev/sda is "0" (or you can leave the property empty).
                          format: int32
                          type: integer
                        readOnly:
                          description: |-
                            readOnly value true will force the readOnly setting in VolumeMounts.
                            More info: https://kubernetes.io/docs/concepts/storage/volumes#awselasticblockstore
                          type: boolean
                        volumeID:
                          description: |-
                            volumeID is unique ID of the persistent disk resource in AWS (Amazon EBS volume).
                            More info: https://kubernetes.io/docs/concepts/storage/volumes#awselasticblockstore
                          type: string
                      required:
                      - volumeID
                      type: object
                    azureDisk:
                      description: azureDisk represents an Azure Data Disk mount on
                        the host and bind mount to the pod.
                      properties:
                        cachingMode:
                          description: 'cachingMode is the Host Caching mode: None,
                            Read Only, Read Write.'
                          type: string
                        diskName:
                          description: diskName is the Name of the data disk in the
                            blob storage
                          type: string
                        diskURI:
                          description: diskURI is the URI of data disk in the blob
                            storage
                          type: string
                        fsType:
                          description: |-
                            fsType is Filesystem type to mount.
                            Must be a filesystem type supported by the host operating system.
                            Ex. "ext4", "xfs", "ntfs". Implicitly inferred to be "ext4" if unspecified.
                          type: string
                        kind:
                          description: 'kind expected values are Shared: multiple
                            blob disks per storage account  Dedicated: single blob
                            disk per storage account  Managed: azure managed data
                            disk (only in managed availability set). defaults to shared'
                          type: string
                        readOnly:
                          description: |-
                            readOnly Defaults to false (read/write). ReadOnly here will force
                            the ReadOnly setting in VolumeMounts.
                          type: boolean
                      required:
                      - diskName
                      - diskURI
                      type: object
                    azureFile:
                      description: azureFile represents an Azure File Service mount
                        on the host and bind mount to the pod.
                      properties:
                        readOnly:
                          description: |-
                            readOnly defaults to false (read/write). ReadOnly here will force
                            the ReadOnly setting in VolumeMounts.
                          type: boolean
                        secretName:
                          description: secretName is the  name of secret that contains
                            Azure Storage Account Name and Key
                          type: string
                        shareName:
                          description: shareName is the azure share Name
                          type: string
                      required:
                      - secretName
                      - shareName
                      type: object
                    cephfs:
                      description: cephFS represents a Ceph FS mount on the host that
                        shares a pod's lifetime
                      properties:
                        monitors:
                          description: |-
                            monitors is Required: Monitors is a collection of Ceph monitors
                            More info: https://examples.k8s.io/volumes/cephfs/README.md#how-to-use-it
                          items:
                            type: string
                          type: array
                        path:
                          description: 'path is Optional: Used as the mounted root,
                            rather than the full Ceph tree, default is /'
                          type: string
                        readOnly:
                          description: |-
                            readOnly is Optional: Defaults to false (read/write). ReadOnly here will force
                            the ReadOnly setting in VolumeMounts.
                            More info: https://examples.k8s.io/volumes/cephfs/README.md#how-to-use-it
                          type: boolean
                        secretFile:
                          description: |-
                            secretFile is Optional: SecretFile is the path to key ring for User, default is /etc/ceph/user.secret
                            More info: https://examples.k8s.io/volumes/cephfs/README.md#how-to-use-it
                          type: string
                        secretRef:
                          description: |-
                            secretRef is Optional: SecretRef is reference to the authentication secret for User, default is empty.
                            More info: https://examples.k8s.io/volumes/cephfs/README.md#how-to-use-it
                          properties:
                            name:
                              description: |-
                                Name of the referent.
                                More info: https://kubernetes.io/docs/concepts/overview/working-with-objects/names/#names
                                TODO: Add other useful fields. apiVersion, kind, uid?
                              type: string
                          type: object
                          x-kubernetes-map-type: atomic
                        user:
                          description: |-
                            user is optional: User is the rados user name, default is admin
                            More info: https://examples.k8s.io/volumes/cephfs/README.md#how-to-use-it
                          type: string
                      required:
                      - monitors
                      type: object
                    cinder:
                      description: |-
                        cinder represents a cinder volume attached and mounted on kubelets host machine.
                        More info: https://examples.k8s.io/mysql-cinder-pd/README.md
                      properties:
                        fsType:
                          description: |-
                            fsType is the filesystem type to mount.
                            Must be a filesystem type supported by the host operating system.
                            Examples: "ext4", "xfs", "ntfs". Implicitly inferred to be "ext4" if unspecified.
                            More info: https://examples.k8s.io/mysql-cinder-pd/README.md
                          type: string
                        readOnly:
                          description: |-
                            readOnly defaults to false (read/write). ReadOnly here will force
                            the ReadOnly setting in VolumeMounts.
                            More info: https://examples.k8s.io/mysql-cinder-pd/README.md
                          type: boolean
                        secretRef:
                          description: |-
                            secretRef is optional: points to a secret object containing parameters used to connect
                            to OpenStack.
                          properties:
                            name:
                              description: |-
                                Name of the referent.
                                More info: https://kubernetes.io/docs/concepts/overview/working-with-objects/names/#names
                                TODO: Add other useful fields. apiVersion, kind, uid?
                              type: string
                          type: object
                          x-kubernetes-map-type: atomic
                        volumeID:
                          description: |-
                            volumeID used to identify the volume in cinder.
                            More info: https://examples.k8s.io/mysql-cinder-pd/README.md
                          type: string
                      required:
                      - volumeID
                      type: object
                    configMap:
                      description: configMap represents a configMap that should populate
                        this volume
                      properties:
                        defaultMode:
                          description: |-
                            defaultMode is optional: mode bits used to set permissions on created files by default.
                            Must be an octal value between 0000 and 0777 or a decimal value between 0 and 511.
                            YAML accepts both octal and decimal values, JSON requires decimal values for mode bits.
                            Defaults to 0644.
                            Directories within the path are not affected by this setting.
                            This might be in conflict with other options that affect the file
                            mode, like fsGroup, and the result can be other mode bits set.
                          format: int32
                          type: integer
                        items:
                          description: |-
                            items if unspecified, each key-value pair in the Data field of the referenced
                            ConfigMap will be projected into the volume as a file whose name is the
                            key and content is the value. If specified, the listed keys will be
                            projected into the specified paths, and unlisted keys will not be
                            present. If a key is specified which is not present in the ConfigMap,
                            the volume setup will error unless it is marked optional. Paths must be
                            relative and may not contain the '..' path or start with '..'.
                          items:
                            description: Maps a string key to a path within a volume.
                            properties:
                              key:
                                description: key is the key to project.
                                type: string
                              mode:
                                description: |-
                                  mode is Optional: mode bits used to set permissions on this file.
                                  Must be an octal value between 0000 and 0777 or a decimal value between 0 and 511.
                                  YAML accepts both octal and decimal values, JSON requires decimal values for mode bits.
                                  If not specified, the volume defaultMode will be used.
                                  This might be in conflict with other options that affect the file
                                  mode, like fsGroup, and the result can be other mode bits set.
                                format: int32
                                type: integer
                              path:
                                description: |-
                                  path is the relative path of the file to map the key to.
                                  May not be an absolute path.
                                  May not contain the path element '..'.
                                  May not start with the string '..'.
                                type: string
                            required:
                            - key
                            - path
                            type: object
                          type: array
                        name:
                          description: |-
                            Name of the referent.
                            More info: https://kubernetes.io/docs/concepts/overview/working-with-objects/names/#names
                            TODO: Add other useful fields. apiVersion, kind, uid?
                          type: string
                        optional:
                          description: optional specify whether the ConfigMap or its
                            keys must be defined
                          type: boolean
                      type: object
                      x-kubernetes-map-type: atomic
                    csi:
                      description: csi (Container Storage Interface) represents ephemeral
                        storage that is handled by certain external CSI drivers (Beta
                        feature).
                      properties:
                        driver:
                          description: |-
                            driver is the name of the CSI driver that handles this volume.
                            Consult with your admin for the correct name as registered in the cluster.
                          type: string
                        fsType:
                          description: |-
                            fsType to mount. Ex. "ext4", "xfs", "ntfs".
                            If not provided, the empty value is passed to the associated CSI driver
                            which will determine the default filesystem to apply.
                          type: string
                        nodePublishSecretRef:
                          description: |-
                            nodePublishSecretRef is a reference to the secret object containing
                            sensitive information to pass to the CSI driver to complete the CSI
                            NodePublishVolume and NodeUnpublishVolume calls.
                            This field is optional, and  may be empty if no secret is required. If the
                            secret object contains more than one secret, all secret references are passed.
                          properties:
                            name:
                              description: |-
                                Name of the referent.
                                More info: https://kubernetes.io/docs/concepts/overview/working-with-objects/names/#names
                                TODO: Add other useful fields. apiVersion, kind, uid?
                              type: string
                          type: object
                          x-kubernetes-map-type: atomic
                        readOnly:
                          description: |-
                            readOnly specifies a read-only configuration for the volume.
                            Defaults to false (read/write).
                          type: boolean
                        volumeAttributes:
                          additionalProperties:
                            type: string
                          description: |-
                            volumeAttributes stores driver-specific properties that are passed to the CSI
                            driver. Consult your driver's documentation for supported values.
                          type: object
                      required:
                      - driver
                      type: object
                    downwardAPI:
                      description: downwardAPI represents downward API about the pod
                        that should populate this volume
                      properties:
                        defaultMode:
                          description: |-
                            Optional: mode bits to use on created files by default. Must be a
                            Optional: mode bits used to set permissions on created files by default.
                            Must be an octal value between 0000 and 0777 or a decimal value between 0 and 511.
                            YAML accepts both octal and decimal values, JSON requires decimal values for mode bits.
                            Defaults to 0644.
                            Directories within the path are not affected by this setting.
                            This might be in conflict with other options that affect the file
                            mode, like fsGroup, and the result can be other mode bits set.
                          format: int32
                          type: integer
                        items:
                          description: Items is a list of downward API volume file
                          items:
                            description: DownwardAPIVolumeFile represents information
                              to create the file containing the pod field
                            properties:
                              fieldRef:
                                description: 'Required: Selects a field of the pod:
                                  only annotations, labels, name and namespace are
                                  supported.'
                                properties:
                                  apiVersion:
                                    description: Version of the schema the FieldPath
                                      is written in terms of, defaults to "v1".
                                    type: string
                                  fieldPath:
                                    description: Path of the field to select in the
                                      specified API version.
                                    type: string
                                required:
                                - fieldPath
                                type: object
                                x-kubernetes-map-type: atomic
                              mode:
                                description: |-
                                  Optional: mode bits used to set permissions on this file, must be an octal value
                                  between 0000 and 0777 or a decimal value between 0 and 511.
                                  YAML accepts both octal and decimal values, JSON requires decimal values for mode bits.
                                  If not specified, the volume defaultMode will be used.
                                  This might be in conflict with other options that affect the file
                                  mode, like fsGroup, and the result can be other mode bits set.
                                format: int32
                                type: integer
                              path:
                                description: 'Required: Path is  the relative path
                                  name of the file to be created. Must not be absolute
                                  or contain the ''..'' path. Must be utf-8 encoded.
                                  The first item of the relative path must not start
                                  with ''..'''
                                type: string
                              resourceFieldRef:
                                description: |-
                                  Selects a resource of the container: only resources limits and requests
                                  (limits.cpu, limits.memory, requests.cpu and requests.memory) are currently supported.
                                properties:
                                  containerName:
                                    description: 'Container name: required for volumes,
                                      optional for env vars'
                                    type: string
                                  divisor:
                                    anyOf:
                                    - type: integer
                                    - type: string
                                    description: Specifies the output format of the
                                      exposed resources, defaults to "1"
                                    pattern: ^(\+|-)?(([0-9]+(\.[0-9]*)?)|(\.[0-9]+))(([KMGTPE]i)|[numkMGTPE]|([eE](\+|-)?(([0-9]+(\.[0-9]*)?)|(\.[0-9]+))))?$
                                    x-kubernetes-int-or-string: true
                                  resource:
                                    description: 'Required: resource to select'
                                    type: string
                                required:
                                - resource
                                type: object
                                x-kubernetes-map-type: atomic
                            required:
                            - path
                            type: object
                          type: array
                      type: object
                    emptyDir:
                      description: |-
                        emptyDir represents a temporary directory that shares a pod's lifetime.
                        More info: https://kubernetes.io/docs/concepts/storage/volumes#emptydir
                      properties:
                        medium:
                          description: |-
                            medium represents what type of storage medium should back this directory.
                            The default is "" which means to use the node's default medium.
                            Must be an empty string (default) or Memory.
                            More info: https://kubernetes.io/docs/concepts/storage/volumes#emptydir
                          type: string
                        sizeLimit:
                          anyOf:
                          - type: integer
                          - type: string
                          description: |-
                            sizeLimit is the total amount of local storage required for this EmptyDir volume.
                            The size limit is also applicable for memory medium.
                            The maximum usage on memory medium EmptyDir would be the minimum value between
                            the SizeLimit specified here and the sum of memory limits of all containers in a pod.
                            The default is nil which means that the limit is undefined.
                            More info: https://kubernetes.io/docs/concepts/storage/volumes#emptydir
                          pattern: ^(\+|-)?(([0-9]+(\.[0-9]*)?)|(\.[0-9]+))(([KMGTPE]i)|[numkMGTPE]|([eE](\+|-)?(([0-9]+(\.[0-9]*)?)|(\.[0-9]+))))?$
                          x-kubernetes-int-or-string: true
                      type: object
                    ephemeral:
                      description: |-
                        ephemeral represents a volume that is handled by a cluster storage driver.
                        The volume's lifecycle is tied to the pod that defines it - it will be created before the pod starts,
                        and deleted when the pod is removed.


                        Use this if:
                        a) the volume is only needed while the pod runs,
                        b) features of normal volumes like restoring from snapshot or capacity
                           tracking are needed,
                        c) the storage driver is specified through a storage class, and
                        d) the storage driver supports dynamic volume provisioning through
                           a PersistentVolumeClaim (see EphemeralVolumeSource for more
                           information on the connection between this volume type
                           and PersistentVolumeClaim).


                        Use PersistentVolumeClaim or one of the vendor-specific
                        APIs for volumes that persist for longer than the lifecycle
                        of an individual pod.


                        Use CSI for light-weight local ephemeral volumes if the CSI driver is meant to
                        be used that way - see the documentation of the driver for
                        more information.


                        A pod can use both types of ephemeral volumes and
                        persistent volumes at the same time.
                      properties:
                        volumeClaimTemplate:
                          description: |-
                            Will be used to create a stand-alone PVC to provision the volume.
                            The pod in which this EphemeralVolumeSource is embedded will be the
                            owner of the PVC, i.e. the PVC will be deleted together with the
                            pod.  The name of the PVC will be `<pod name>-<volume name>` where
                            `<volume name>` is the name from the `PodSpec.Volumes` array
                            entry. Pod validation will reject the pod if the concatenated name
                            is not valid for a PVC (for example, too long).


                            An existing PVC with that name that is not owned by the pod
                            will *not* be used for the pod to avoid using an unrelated
                            volume by mistake. Starting the pod is then blocked until
                            the unrelated PVC is removed. If such a pre-created PVC is
                            meant to be used by the pod, the PVC has to updated with an
                            owner reference to the pod once the pod exists. Normally
                            this should not be necessary, but it may be useful when
                            manually reconstructing a broken cluster.


                            This field is read-only and no changes will be made by Kubernetes
                            to the PVC after it has been created.


                            Required, must not be nil.
                          properties:
                            metadata:
                              description: |-
                                May contain labels and annotations that will be copied into the PVC
                                when creating it. No other fields are allowed and will be rejected during
                                validation.
                              type: object
                            spec:
                              description: |-
                                The specification for the PersistentVolumeClaim. The entire content is
                                copied unchanged into the PVC that gets created from this
                                template. The same fields as in a PersistentVolumeClaim
                                are also valid here.
                              properties:
                                accessModes:
                                  description: |-
                                    accessModes contains the desired access modes the volume should have.
                                    More info: https://kubernetes.io/docs/concepts/storage/persistent-volumes#access-modes-1
                                  items:
                                    type: string
                                  type: array
                                dataSource:
                                  description: |-
                                    dataSource field can be used to specify either:
                                    * An existing VolumeSnapshot object (snapshot.storage.k8s.io/VolumeSnapshot)
                                    * An existing PVC (PersistentVolumeClaim)
                                    If the provisioner or an external controller can support the specified data source,
                                    it will create a new volume based on the contents of the specified data source.
                                    When the AnyVolumeDataSource feature gate is enabled, dataSource contents will be copied to dataSourceRef,
                                    and dataSourceRef contents will be copied to dataSource when dataSourceRef.namespace is not specified.
                                    If the namespace is specified, then dataSourceRef will not be copied to dataSource.
                                  properties:
                                    apiGroup:
                                      description: |-
                                        APIGroup is the group for the resource being referenced.
                                        If APIGroup is not specified, the specified Kind must be in the core API group.
                                        For any other third-party types, APIGroup is required.
                                      type: string
                                    kind:
                                      description: Kind is the type of resource being
                                        referenced
                                      type: string
                                    name:
                                      description: Name is the name of resource being
                                        referenced
                                      type: string
                                  required:
                                  - kind
                                  - name
                                  type: object
                                  x-kubernetes-map-type: atomic
                                dataSourceRef:
                                  description: |-
                                    dataSourceRef specifies the object from which to populate the volume with data, if a non-empty
                                    volume is desired. This may be any object from a non-empty API group (non
                                    core object) or a PersistentVolumeClaim object.
                                    When this field is specified, volume binding will only succeed if the type of
                                    the specified object matches some installed volume populator or dynamic
                                    provisioner.
                                    This field will replace the functionality of the dataSource field and as such
                                    if both fields are non-empty, they must have the same value. For backwards
                                    compatibility, when namespace isn't specified in dataSourceRef,
                                    both fields (dataSource and dataSourceRef) will be set to the same
                                    value automatically if one of them is empty and the other is non-empty.
                                    When namespace is specified in dataSourceRef,
                                    dataSource isn't set to the same value and must be empty.
                                    There are three important differences between dataSource and dataSourceRef:
                                    * While dataSource only allows two specific types of objects, dataSourceRef
                                      allows any non-core object, as well as PersistentVolumeClaim objects.
                                    * While dataSource ignores disallowed values (dropping them), dataSourceRef
                                      preserves all values, and generates an error if a disallowed value is
                                      specified.
                                    * While dataSource only allows local objects, dataSourceRef allows objects
                                      in any namespaces.
                                    (Beta) Using this field requires the AnyVolumeDataSource feature gate to be enabled.
                                    (Alpha) Using the namespace field of dataSourceRef requires the CrossNamespaceVolumeDataSource feature gate to be enabled.
                                  properties:
                                    apiGroup:
                                      description: |-
                                        APIGroup is the group for the resource being referenced.
                                        If APIGroup is not specified, the specified Kind must be in the core API group.
                                        For any other third-party types, APIGroup is required.
                                      type: string
                                    kind:
                                      description: Kind is the type of resource being
                                        referenced
                                      type: string
                                    name:
                                      description: Name is the name of resource being
                                        referenced
                                      type: string
                                    namespace:
                                      description: |-
                                        Namespace is the namespace of resource being referenced
                                        Note that when a namespace is specified, a gateway.networking.k8s.io/ReferenceGrant object is required in the referent namespace to allow that namespace's owner to accept the reference. See the ReferenceGrant documentation for details.
                                        (Alpha) This field requires the CrossNamespaceVolumeDataSource feature gate to be enabled.
                                      type: string
                                  required:
                                  - kind
                                  - name
                                  type: object
                                resources:
                                  description: |-
                                    resources represents the minimum resources the volume should have.
                                    If RecoverVolumeExpansionFailure feature is enabled users are allowed to specify resource requirements
                                    that are lower than previous value but must still be higher than capacity recorded in the
                                    status field of the claim.
                                    More info: https://kubernetes.io/docs/concepts/storage/persistent-volumes#resources
                                  properties:
                                    claims:
                                      description: |-
                                        Claims lists the names of resources, defined in spec.resourceClaims,
                                        that are used by this container.


                                        This is an alpha field and requires enabling the
                                        DynamicResourceAllocation feature gate.


                                        This field is immutable. It can only be set for containers.
                                      items:
                                        description: ResourceClaim references one
                                          entry in PodSpec.ResourceClaims.
                                        properties:
                                          name:
                                            description: |-
                                              Name must match the name of one entry in pod.spec.resourceClaims of
                                              the Pod where this field is used. It makes that resource available
                                              inside a container.
                                            type: string
                                        required:
                                        - name
                                        type: object
                                      type: array
                                      x-kubernetes-list-map-keys:
                                      - name
                                      x-kubernetes-list-type: map
                                    limits:
                                      additionalProperties:
                                        anyOf:
                                        - type: integer
                                        - type: string
                                        pattern: ^(\+|-)?(([0-9]+(\.[0-9]*)?)|(\.[0-9]+))(([KMGTPE]i)|[numkMGTPE]|([eE](\+|-)?(([0-9]+(\.[0-9]*)?)|(\.[0-9]+))))?$
                                        x-kubernetes-int-or-string: true
                                      description: |-
                                        Limits describes the maximum amount of compute resources allowed.
                                        More info: https://kubernetes.io/docs/concepts/configuration/manage-resources-containers/
                                      type: object
                                    requests:
                                      additionalProperties:
                                        anyOf:
                                        - type: integer
                                        - type: string
                                        pattern: ^(\+|-)?(([0-9]+(\.[0-9]*)?)|(\.[0-9]+))(([KMGTPE]i)|[numkMGTPE]|([eE](\+|-)?(([0-9]+(\.[0-9]*)?)|(\.[0-9]+))))?$
                                        x-kubernetes-int-or-string: true
                                      description: |-
                                        Requests describes the minimum amount of compute resources required.
                                        If Requests is omitted for a container, it defaults to Limits if that is explicitly specified,
                                        otherwise to an implementation-defined value. Requests cannot exceed Limits.
                                        More info: https://kubernetes.io/docs/concepts/configuration/manage-resources-containers/
                                      type: object
                                  type: object
                                selector:
                                  description: selector is a label query over volumes
                                    to consider for binding.
                                  properties:
                                    matchExpressions:
                                      description: matchExpressions is a list of label
                                        selector requirements. The requirements are
                                        ANDed.
                                      items:
                                        description: |-
                                          A label selector requirement is a selector that contains values, a key, and an operator that
                                          relates the key and values.
                                        properties:
                                          key:
                                            description: key is the label key that
                                              the selector applies to.
                                            type: string
                                          operator:
                                            description: |-
                                              operator represents a key's relationship to a set of values.
                                              Valid operators are In, NotIn, Exists and DoesNotExist.
                                            type: string
                                          values:
                                            description: |-
                                              values is an array of string values. If the operator is In or NotIn,
                                              the values array must be non-empty. If the operator is Exists or DoesNotExist,
                                              the values array must be empty. This array is replaced during a strategic
                                              merge patch.
                                            items:
                                              type: string
                                            type: array
                                        required:
                                        - key
                                        - operator
                                        type: object
                                      type: array
                                    matchLabels:
                                      additionalProperties:
                                        type: string
                                      description: |-
                                        matchLabels is a map of {key,value} pairs. A single {key,value} in the matchLabels
                                        map is equivalent to an element of matchExpressions, whose key field is "key", the
                                        operator is "In", and the values array contains only "value". The requirements are ANDed.
                                      type: object
                                  type: object
                                  x-kubernetes-map-type: atomic
                                storageClassName:
                                  description: |-
                                    storageClassName is the name of the StorageClass required by the claim.
                                    More info: https://kubernetes.io/docs/concepts/storage/persistent-volumes#class-1
                                  type: string
                                volumeMode:
                                  description: |-
                                    volumeMode defines what type of volume is required by the claim.
                                    Value of Filesystem is implied when not included in claim spec.
                                  type: string
                                volumeName:
                                  description: volumeName is the binding reference
                                    to the PersistentVolume backing this claim.
                                  type: string
                              type: object
                          required:
                          - spec
                          type: object
                      type: object
                    fc:
                      description: fc represents a Fibre Channel resource that is
                        attached to a kubelet's host machine and then exposed to the
                        pod.
                      properties:
                        fsType:
                          description: |-
                            fsType is the filesystem type to mount.
                            Must be a filesystem type supported by the host operating system.
                            Ex. "ext4", "xfs", "ntfs". Implicitly inferred to be "ext4" if unspecified.
                            TODO: how do we prevent errors in the filesystem from compromising the machine
                          type: string
                        lun:
                          description: 'lun is Optional: FC target lun number'
                          format: int32
                          type: integer
                        readOnly:
                          description: |-
                            readOnly is Optional: Defaults to false (read/write). ReadOnly here will force
                            the ReadOnly setting in VolumeMounts.
                          type: boolean
                        targetWWNs:
                          description: 'targetWWNs is Optional: FC target worldwide
                            names (WWNs)'
                          items:
                            type: string
                          type: array
                        wwids:
                          description: |-
                            wwids Optional: FC volume world wide identifiers (wwids)
                            Either wwids or combination of targetWWNs and lun must be set, but not both simultaneously.
                          items:
                            type: string
                          type: array
                      type: object
                    flexVolume:
                      description: |-
                        flexVolume represents a generic volume resource that is
                        provisioned/attached using an exec based plugin.
                      properties:
                        driver:
                          description: driver is the name of the driver to use for
                            this volume.
                          type: string
                        fsType:
                          description: |-
                            fsType is the filesystem type to mount.
                            Must be a filesystem type supported by the host operating system.
                            Ex. "ext4", "xfs", "ntfs". The default filesystem depends on FlexVolume script.
                          type: string
                        options:
                          additionalProperties:
                            type: string
                          description: 'options is Optional: this field holds extra
                            command options if any.'
                          type: object
                        readOnly:
                          description: |-
                            readOnly is Optional: defaults to false (read/write). ReadOnly here will force
                            the ReadOnly setting in VolumeMounts.
                          type: boolean
                        secretRef:
                          description: |-
                            secretRef is Optional: secretRef is reference to the secret object containing
                            sensitive information to pass to the plugin scripts. This may be
                            empty if no secret object is specified. If the secret object
                            contains more than one secret, all secrets are passed to the plugin
                            scripts.
                          properties:
                            name:
                              description: |-
                                Name of the referent.
                                More info: https://kubernetes.io/docs/concepts/overview/working-with-objects/names/#names
                                TODO: Add other useful fields. apiVersion, kind, uid?
                              type: string
                          type: object
                          x-kubernetes-map-type: atomic
                      required:
                      - driver
                      type: object
                    flocker:
                      description: flocker represents a Flocker volume attached to
                        a kubelet's host machine. This depends on the Flocker control
                        service being running
                      properties:
                        datasetName:
                          description: |-
                            datasetName is Name of the dataset stored as metadata -> name on the dataset for Flocker
                            should be considered as deprecated
                          type: string
                        datasetUUID:
                          description: datasetUUID is the UUID of the dataset. This
                            is unique identifier of a Flocker dataset
                          type: string
                      type: object
                    gcePersistentDisk:
                      description: |-
                        gcePersistentDisk represents a GCE Disk resource that is attached to a
                        kubelet's host machine and then exposed to the pod.
                        More info: https://kubernetes.io/docs/concepts/storage/volumes#gcepersistentdisk
                      properties:
                        fsType:
                          description: |-
                            fsType is filesystem type of the volume that you want to mount.
                            Tip: Ensure that the filesystem type is supported by the host operating system.
                            Examples: "ext4", "xfs", "ntfs". Implicitly inferred to be "ext4" if unspecified.
                            More info: https://kubernetes.io/docs/concepts/storage/volumes#gcepersistentdisk
                            TODO: how do we prevent errors in the filesystem from compromising the machine
                          type: string
                        partition:
                          description: |-
                            partition is the partition in the volume that you want to mount.
                            If omitted, the default is to mount by volume name.
                            Examples: For volume /dev/sda1, you specify the partition as "1".
                            Similarly, the volume partition for /dev/sda is "0" (or you can leave the property empty).
                            More info: https://kubernetes.io/docs/concepts/storage/volumes#gcepersistentdisk
                          format: int32
                          type: integer
                        pdName:
                          description: |-
                            pdName is unique name of the PD resource in GCE. Used to identify the disk in GCE.
                            More info: https://kubernetes.io/docs/concepts/storage/volumes#gcepersistentdisk
                          type: string
                        readOnly:
                          description: |-
                            readOnly here will force the ReadOnly setting in VolumeMounts.
                            Defaults to false.
                            More info: https://kubernetes.io/docs/concepts/storage/volumes#gcepersistentdisk
                          type: boolean
                      required:
                      - pdName
                      type: object
                    gitRepo:
                      description: |-
                        gitRepo represents a git repository at a particular revision.
                        DEPRECATED: GitRepo is deprecated. To provision a container with a git repo, mount an
                        EmptyDir into an InitContainer that clones the repo using git, then mount the EmptyDir
                        into the Pod's container.
                      properties:
                        directory:
                          description: |-
                            directory is the target directory name.
                            Must not contain or start with '..'.  If '.' is supplied, the volume directory will be the
                            git repository.  Otherwise, if specified, the volume will contain the git repository in
                            the subdirectory with the given name.
                          type: string
                        repository:
                          description: repository is the URL
                          type: string
                        revision:
                          description: revision is the commit hash for the specified
                            revision.
                          type: string
                      required:
                      - repository
                      type: object
                    glusterfs:
                      description: |-
                        glusterfs represents a Glusterfs mount on the host that shares a pod's lifetime.
                        More info: https://examples.k8s.io/volumes/glusterfs/README.md
                      properties:
                        endpoints:
                          description: |-
                            endpoints is the endpoint name that details Glusterfs topology.
                            More info: https://examples.k8s.io/volumes/glusterfs/README.md#create-a-pod
                          type: string
                        path:
                          description: |-
                            path is the Glusterfs volume path.
                            More info: https://examples.k8s.io/volumes/glusterfs/README.md#create-a-pod
                          type: string
                        readOnly:
                          description: |-
                            readOnly here will force the Glusterfs volume to be mounted with read-only permissions.
                            Defaults to false.
                            More info: https://examples.k8s.io/volumes/glusterfs/README.md#create-a-pod
                          type: boolean
                      required:
                      - endpoints
                      - path
                      type: object
                    hostPath:
                      description: |-
                        hostPath represents a pre-existing file or directory on the host
                        machine that is directly exposed to the container. This is generally
                        used for system agents or other privileged things that are allowed
                        to see the host machine. Most containers will NOT need this.
                        More info: https://kubernetes.io/docs/concepts/storage/volumes#hostpath
                        ---
                        TODO(jonesdl) We need to restrict who can use host directory mounts and who can/can not
                        mount host directories as read/write.
                      properties:
                        path:
                          description: |-
                            path of the directory on the host.
                            If the path is a symlink, it will follow the link to the real path.
                            More info: https://kubernetes.io/docs/concepts/storage/volumes#hostpath
                          type: string
                        type:
                          description: |-
                            type for HostPath Volume
                            Defaults to ""
                            More info: https://kubernetes.io/docs/concepts/storage/volumes#hostpath
                          type: string
                      required:
                      - path
                      type: object
                    iscsi:
                      description: |-
                        iscsi represents an ISCSI Disk resource that is attached to a
                        kubelet's host machine and then exposed to the pod.
                        More info: https://examples.k8s.io/volumes/iscsi/README.md
                      properties:
                        chapAuthDiscovery:
                          description: chapAuthDiscovery defines whether support iSCSI
                            Discovery CHAP authentication
                          type: boolean
                        chapAuthSession:
                          description: chapAuthSession defines whether support iSCSI
                            Session CHAP authentication
                          type: boolean
                        fsType:
                          description: |-
                            fsType is the filesystem type of the volume that you want to mount.
                            Tip: Ensure that the filesystem type is supported by the host operating system.
                            Examples: "ext4", "xfs", "ntfs". Implicitly inferred to be "ext4" if unspecified.
                            More info: https://kubernetes.io/docs/concepts/storage/volumes#iscsi
                            TODO: how do we prevent errors in the filesystem from compromising the machine
                          type: string
                        initiatorName:
                          description: |-
                            initiatorName is the custom iSCSI Initiator Name.
                            If initiatorName is specified with iscsiInterface simultaneously, new iSCSI interface
                            <target portal>:<volume name> will be created for the connection.
                          type: string
                        iqn:
                          description: iqn is the target iSCSI Qualified Name.
                          type: string
                        iscsiInterface:
                          description: |-
                            iscsiInterface is the interface Name that uses an iSCSI transport.
                            Defaults to 'default' (tcp).
                          type: string
                        lun:
                          description: lun represents iSCSI Target Lun number.
                          format: int32
                          type: integer
                        portals:
                          description: |-
                            portals is the iSCSI Target Portal List. The portal is either an IP or ip_addr:port if the port
                            is other than default (typically TCP ports 860 and 3260).
                          items:
                            type: string
                          type: array
                        readOnly:
                          description: |-
                            readOnly here will force the ReadOnly setting in VolumeMounts.
                            Defaults to false.
                          type: boolean
                        secretRef:
                          description: secretRef is the CHAP Secret for iSCSI target
                            and initiator authentication
                          properties:
                            name:
                              description: |-
                                Name of the referent.
                                More info: https://kubernetes.io/docs/concepts/overview/working-with-objects/names/#names
                                TODO: Add other useful fields. apiVersion, kind, uid?
                              type: string
                          type: object
                          x-kubernetes-map-type: atomic
                        targetPortal:
                          description: |-
                            targetPortal is iSCSI Target Portal. The Portal is either an IP or ip_addr:port if the port
                            is other than default (typically TCP ports 860 and 3260).
                          type: string
                      required:
                      - iqn
                      - lun
                      - targetPortal
                      type: object
                    name:
                      description: |-
                        name of the volume.
                        Must be a DNS_LABEL and unique within the pod.
                        More info: https://kubernetes.io/docs/concepts/overview/working-with-objects/names/#names
                      type: string
                    nfs:
                      description: |-
                        nfs represents an NFS mount on the host that shares a pod's lifetime
                        More info: https://kubernetes.io/docs/concepts/storage/volumes#nfs
                      properties:
                        path:
                          description: |-
                            path that is exported by the NFS server.
                            More info: https://kubernetes.io/docs/concepts/storage/volumes#nfs
                          type: string
                        readOnly:
                          description: |-
                            readOnly here will force the NFS export to be mounted with read-only permissions.
                            Defaults to false.
                            More info: https://kubernetes.io/docs/concepts/storage/volumes#nfs
                          type: boolean
                        server:
                          description: |-
                            server is the hostname or IP address of the NFS server.
                            More info: https://kubernetes.io/docs/concepts/storage/volumes#nfs
                          type: string
                      required:
                      - path
                      - server
                      type: object
                    persistentVolumeClaim:
                      description: |-
                        persistentVolumeClaimVolumeSource represents a reference to a
                        PersistentVolumeClaim in the same namespace.
                        More info: https://kubernetes.io/docs/concepts/storage/persistent-volumes#persistentvolumeclaims
                      properties:
                        claimName:
                          description: |-
                            claimName is the name of a PersistentVolumeClaim in the same namespace as the pod using this volume.
                            More info: https://kubernetes.io/docs/concepts/storage/persistent-volumes#persistentvolumeclaims
                          type: string
                        readOnly:
                          description: |-
                            readOnly Will force the ReadOnly setting in VolumeMounts.
                            Default false.
                          type: boolean
                      required:
                      - claimName
                      type: object
                    photonPersistentDisk:
                      description: photonPersistentDisk represents a PhotonController
                        persistent disk attached and mounted on kubelets host machine
                      properties:
                        fsType:
                          description: |-
                            fsType is the filesystem type to mount.
                            Must be a filesystem type supported by the host operating system.
                            Ex. "ext4", "xfs", "ntfs". Implicitly inferred to be "ext4" if unspecified.
                          type: string
                        pdID:
                          description: pdID is the ID that identifies Photon Controller
                            persistent disk
                          type: string
                      required:
                      - pdID
                      type: object
                    portworxVolume:
                      description: portworxVolume represents a portworx volume attached
                        and mounted on kubelets host machine
                      properties:
                        fsType:
                          description: |-
                            fSType represents the filesystem type to mount
                            Must be a filesystem type supported by the host operating system.
                            Ex. "ext4", "xfs". Implicitly inferred to be "ext4" if unspecified.
                          type: string
                        readOnly:
                          description: |-
                            readOnly defaults to false (read/write). ReadOnly here will force
                            the ReadOnly setting in VolumeMounts.
                          type: boolean
                        volumeID:
                          description: volumeID uniquely identifies a Portworx volume
                          type: string
                      required:
                      - volumeID
                      type: object
                    projected:
                      description: projected items for all in one resources secrets,
                        configmaps, and downward API
                      properties:
                        defaultMode:
                          description: |-
                            defaultMode are the mode bits used to set permissions on created files by default.
                            Must be an octal value between 0000 and 0777 or a decimal value between 0 and 511.
                            YAML accepts both octal and decimal values, JSON requires decimal values for mode bits.
                            Directories within the path are not affected by this setting.
                            This might be in conflict with other options that affect the file
                            mode, like fsGroup, and the result can be other mode bits set.
                          format: int32
                          type: integer
                        sources:
                          description: sources is the list of volume projections
                          items:
                            description: Projection that may be projected along with
                              other supported volume types
                            properties:
                              configMap:
                                description: configMap information about the configMap
                                  data to project
                                properties:
                                  items:
                                    description: |-
                                      items if unspecified, each key-value pair in the Data field of the referenced
                                      ConfigMap will be projected into the volume as a file whose name is the
                                      key and content is the value. If specified, the listed keys will be
                                      projected into the specified paths, and unlisted keys will not be
                                      present. If a key is specified which is not present in the ConfigMap,
                                      the volume setup will error unless it is marked optional. Paths must be
                                      relative and may not contain the '..' path or start with '..'.
                                    items:
                                      description: Maps a string key to a path within
                                        a volume.
                                      properties:
                                        key:
                                          description: key is the key to project.
                                          type: string
                                        mode:
                                          description: |-
                                            mode is Optional: mode bits used to set permissions on this file.
                                            Must be an octal value between 0000 and 0777 or a decimal value between 0 and 511.
                                            YAML accepts both octal and decimal values, JSON requires decimal values for mode bits.
                                            If not specified, the volume defaultMode will be used.
                                            This might be in conflict with other options that affect the file
                                            mode, like fsGroup, and the result can be other mode bits set.
                                          format: int32
                                          type: integer
                                        path:
                                          description: |-
                                            path is the relative path of the file to map the key to.
                                            May not be an absolute path.
                                            May not contain the path element '..'.
                                            May not start with the string '..'.
                                          type: string
                                      required:
                                      - key
                                      - path
                                      type: object
                                    type: array
                                  name:
                                    description: |-
                                      Name of the referent.
                                      More info: https://kubernetes.io/docs/concepts/overview/working-with-objects/names/#names
                                      TODO: Add other useful fields. apiVersion, kind, uid?
                                    type: string
                                  optional:
                                    description: optional specify whether the ConfigMap
                                      or its keys must be defined
                                    type: boolean
                                type: object
                                x-kubernetes-map-type: atomic
                              downwardAPI:
                                description: downwardAPI information about the downwardAPI
                                  data to project
                                properties:
                                  items:
                                    description: Items is a list of DownwardAPIVolume
                                      file
                                    items:
                                      description: DownwardAPIVolumeFile represents
                                        information to create the file containing
                                        the pod field
                                      properties:
                                        fieldRef:
                                          description: 'Required: Selects a field
                                            of the pod: only annotations, labels,
                                            name and namespace are supported.'
                                          properties:
                                            apiVersion:
                                              description: Version of the schema the
                                                FieldPath is written in terms of,
                                                defaults to "v1".
                                              type: string
                                            fieldPath:
                                              description: Path of the field to select
                                                in the specified API version.
                                              type: string
                                          required:
                                          - fieldPath
                                          type: object
                                          x-kubernetes-map-type: atomic
                                        mode:
                                          description: |-
                                            Optional: mode bits used to set permissions on this file, must be an octal value
                                            between 0000 and 0777 or a decimal value between 0 and 511.
                                            YAML accepts both octal and decimal values, JSON requires decimal values for mode bits.
                                            If not specified, the volume defaultMode will be used.
                                            This might be in conflict with other options that affect the file
                                            mode, like fsGroup, and the result can be other mode bits set.
                                          format: int32
                                          type: integer
                                        path:
                                          description: 'Required: Path is  the relative
                                            path name of the file to be created. Must
                                            not be absolute or contain the ''..''
                                            path. Must be utf-8 encoded. The first
                                            item of the relative path must not start
                                            with ''..'''
                                          type: string
                                        resourceFieldRef:
                                          description: |-
                                            Selects a resource of the container: only resources limits and requests
                                            (limits.cpu, limits.memory, requests.cpu and requests.memory) are currently supported.
                                          properties:
                                            containerName:
                                              description: 'Container name: required
                                                for volumes, optional for env vars'
                                              type: string
                                            divisor:
                                              anyOf:
                                              - type: integer
                                              - type: string
                                              description: Specifies the output format
                                                of the exposed resources, defaults
                                                to "1"
                                              pattern: ^(\+|-)?(([0-9]+(\.[0-9]*)?)|(\.[0-9]+))(([KMGTPE]i)|[numkMGTPE]|([eE](\+|-)?(([0-9]+(\.[0-9]*)?)|(\.[0-9]+))))?$
                                              x-kubernetes-int-or-string: true
                                            resource:
                                              description: 'Required: resource to
                                                select'
                                              type: string
                                          required:
                                          - resource
                                          type: object
                                          x-kubernetes-map-type: atomic
                                      required:
                                      - path
                                      type: object
                                    type: array
                                type: object
                              secret:
                                description: secret information about the secret data
                                  to project
                                properties:
                                  items:
                                    description: |-
                                      items if unspecified, each key-value pair in the Data field of the referenced
                                      Secret will be projected into the volume as a file whose name is the
                                      key and content is the value. If specified, the listed keys will be
                                      projected into the specified paths, and unlisted keys will not be
                                      present. If a key is specified which is not present in the Secret,
                                      the volume setup will error unless it is marked optional. Paths must be
                                      relative and may not contain the '..' path or start with '..'.
                                    items:
                                      description: Maps a string key to a path within
                                        a volume.
                                      properties:
                                        key:
                                          description: key is the key to project.
                                          type: string
                                        mode:
                                          description: |-
                                            mode is Optional: mode bits used to set permissions on this file.
                                            Must be an octal value between 0000 and 0777 or a decimal value between 0 and 511.
                                            YAML accepts both octal and decimal values, JSON requires decimal values for mode bits.
                                            If not specified, the volume defaultMode will be used.
                                            This might be in conflict with other options that affect the file
                                            mode, like fsGroup, and the result can be other mode bits set.
                                          format: int32
                                          type: integer
                                        path:
                                          description: |-
                                            path is the relative path of the file to map the key to.
                                            May not be an absolute path.
                                            May not contain the path element '..'.
                                            May not start with the string '..'.
                                          type: string
                                      required:
                                      - key
                                      - path
                                      type: object
                                    type: array
                                  name:
                                    description: |-
                                      Name of the referent.
                                      More info: https://kubernetes.io/docs/concepts/overview/working-with-objects/names/#names
                                      TODO: Add other useful fields. apiVersion, kind, uid?
                                    type: string
                                  optional:
                                    description: optional field specify whether the
                                      Secret or its key must be defined
                                    type: boolean
                                type: object
                                x-kubernetes-map-type: atomic
                              serviceAccountToken:
                                description: serviceAccountToken is information about
                                  the serviceAccountToken data to project
                                properties:
                                  audience:
                                    description: |-
                                      audience is the intended audience of the token. A recipient of a token
                                      must identify itself with an identifier specified in the audience of the
                                      token, and otherwise should reject the token. The audience defaults to the
                                      identifier of the apiserver.
                                    type: string
                                  expirationSeconds:
                                    description: |-
                                      expirationSeconds is the requested duration of validity of the service
                                      account token. As the token approaches expiration, the kubelet volume
                                      plugin will proactively rotate the service account token. The kubelet will
                                      start trying to rotate the token if the token is older than 80 percent of
                                      its time to live or if the token is older than 24 hours.Defaults to 1 hour
                                      and must be at least 10 minutes.
                                    format: int64
                                    type: integer
                                  path:
                                    description: |-
                                      path is the path relative to the mount point of the file to project the
                                      token into.
                                    type: string
                                required:
                                - path
                                type: object
                            type: object
                          type: array
                      type: object
                    quobyte:
                      description: quobyte represents a Quobyte mount on the host
                        that shares a pod's lifetime
                      properties:
                        group:
                          description: |-
                            group to map volume access to
                            Default is no group
                          type: string
                        readOnly:
                          description: |-
                            readOnly here will force the Quobyte volume to be mounted with read-only permissions.
                            Defaults to false.
                          type: boolean
                        registry:
                          description: |-
                            registry represents a single or multiple Quobyte Registry services
                            specified as a string as host:port pair (multiple entries are separated with commas)
                            which acts as the central registry for volumes
                          type: string
                        tenant:
                          description: |-
                            tenant owning the given Quobyte volume in the Backend
                            Used with dynamically provisioned Quobyte volumes, value is set by the plugin
                          type: string
                        user:
                          description: |-
                            user to map volume access to
                            Defaults to serivceaccount user
                          type: string
                        volume:
                          description: volume is a string that references an already
                            created Quobyte volume by name.
                          type: string
                      required:
                      - registry
                      - volume
                      type: object
                    rbd:
                      description: |-
                        rbd represents a Rados Block Device mount on the host that shares a pod's lifetime.
                        More info: https://examples.k8s.io/volumes/rbd/README.md
                      properties:
                        fsType:
                          description: |-
                            fsType is the filesystem type of the volume that you want to mount.
                            Tip: Ensure that the filesystem type is supported by the host operating system.
                            Examples: "ext4", "xfs", "ntfs". Implicitly inferred to be "ext4" if unspecified.
                            More info: https://kubernetes.io/docs/concepts/storage/volumes#rbd
                            TODO: how do we prevent errors in the filesystem from compromising the machine
                          type: string
                        image:
                          description: |-
                            image is the rados image name.
                            More info: https://examples.k8s.io/volumes/rbd/README.md#how-to-use-it
                          type: string
                        keyring:
                          description: |-
                            keyring is the path to key ring for RBDUser.
                            Default is /etc/ceph/keyring.
                            More info: https://examples.k8s.io/volumes/rbd/README.md#how-to-use-it
                          type: string
                        monitors:
                          description: |-
                            monitors is a collection of Ceph monitors.
                            More info: https://examples.k8s.io/volumes/rbd/README.md#how-to-use-it
                          items:
                            type: string
                          type: array
                        pool:
                          description: |-
                            pool is the rados pool name.
                            Default is rbd.
                            More info: https://examples.k8s.io/volumes/rbd/README.md#how-to-use-it
                          type: string
                        readOnly:
                          description: |-
                            readOnly here will force the ReadOnly setting in VolumeMounts.
                            Defaults to false.
                            More info: https://examples.k8s.io/volumes/rbd/README.md#how-to-use-it
                          type: boolean
                        secretRef:
                          description: |-
                            secretRef is name of the authentication secret for RBDUser. If provided
                            overrides keyring.
                            Default is nil.
                            More info: https://examples.k8s.io/volumes/rbd/README.md#how-to-use-it
                          properties:
                            name:
                              description: |-
                                Name of the referent.
                                More info: https://kubernetes.io/docs/concepts/overview/working-with-objects/names/#names
                                TODO: Add other useful fields. apiVersion, kind, uid?
                              type: string
                          type: object
                          x-kubernetes-map-type: atomic
                        user:
                          description: |-
                            user is the rados user name.
                            Default is admin.
                            More info: https://examples.k8s.io/volumes/rbd/README.md#how-to-use-it
                          type: string
                      required:
                      - image
                      - monitors
                      type: object
                    scaleIO:
                      description: scaleIO represents a ScaleIO persistent volume
                        attached and mounted on Kubernetes nodes.
                      properties:
                        fsType:
                          description: |-
                            fsType is the filesystem type to mount.
                            Must be a filesystem type supported by the host operating system.
                            Ex. "ext4", "xfs", "ntfs".
                            Default is "xfs".
                          type: string
                        gateway:
                          description: gateway is the host address of the ScaleIO
                            API Gateway.
                          type: string
                        protectionDomain:
                          description: protectionDomain is the name of the ScaleIO
                            Protection Domain for the configured storage.
                          type: string
                        readOnly:
                          description: |-
                            readOnly Defaults to false (read/write). ReadOnly here will force
                            the ReadOnly setting in VolumeMounts.
                          type: boolean
                        secretRef:
                          description: |-
                            secretRef references to the secret for ScaleIO user and other
                            sensitive information. If this is not provided, Login operation will fail.
                          properties:
                            name:
                              description: |-
                                Name of the referent.
                                More info: https://kubernetes.io/docs/concepts/overview/working-with-objects/names/#names
                                TODO: Add other useful fields. apiVersion, kind, uid?
                              type: string
                          type: object
                          x-kubernetes-map-type: atomic
                        sslEnabled:
                          description: sslEnabled Flag enable/disable SSL communication
                            with Gateway, default false
                          type: boolean
                        storageMode:
                          description: |-
                            storageMode indicates whether the storage for a volume should be ThickProvisioned or ThinProvisioned.
                            Default is ThinProvisioned.
                          type: string
                        storagePool:
                          description: storagePool is the ScaleIO Storage Pool associated
                            with the protection domain.
                          type: string
                        system:
                          description: system is the name of the storage system as
                            configured in ScaleIO.
                          type: string
                        volumeName:
                          description: |-
                            volumeName is the name of a volume already created in the ScaleIO system
                            that is associated with this volume source.
                          type: string
                      required:
                      - gateway
                      - secretRef
                      - system
                      type: object
                    secret:
                      description: |-
                        secret represents a secret that should populate this volume.
                        More info: https://kubernetes.io/docs/concepts/storage/volumes#secret
                      properties:
                        defaultMode:
                          description: |-
                            defaultMode is Optional: mode bits used to set permissions on created files by default.
                            Must be an octal value between 0000 and 0777 or a decimal value between 0 and 511.
                            YAML accepts both octal and decimal values, JSON requires decimal values
                            for mode bits. Defaults to 0644.
                            Directories within the path are not affected by this setting.
                            This might be in conflict with other options that affect the file
                            mode, like fsGroup, and the result can be other mode bits set.
                          format: int32
                          type: integer
                        items:
                          description: |-
                            items If unspecified, each key-value pair in the Data field of the referenced
                            Secret will be projected into the volume as a file whose name is the
                            key and content is the value. If specified, the listed keys will be
                            projected into the specified paths, and unlisted keys will not be
                            present. If a key is specified which is not present in the Secret,
                            the volume setup will error unless it is marked optional. Paths must be
                            relative and may not contain the '..' path or start with '..'.
                          items:
                            description: Maps a string key to a path within a volume.
                            properties:
                              key:
                                description: key is the key to project.
                                type: string
                              mode:
                                description: |-
                                  mode is Optional: mode bits used to set permissions on this file.
                                  Must be an octal value between 0000 and 0777 or a decimal value between 0 and 511.
                                  YAML accepts both octal and decimal values, JSON requires decimal values for mode bits.
                                  If not specified, the volume defaultMode will be used.
                                  This might be in conflict with other options that affect the file
                                  mode, like fsGroup, and the result can be other mode bits set.
                                format: int32
                                type: integer
                              path:
                                description: |-
                                  path is the relative path of the file to map the key to.
                                  May not be an absolute path.
                                  May not contain the path element '..'.
                                  May not start with the string '..'.
                                type: string
                            required:
                            - key
                            - path
                            type: object
                          type: array
                        optional:
                          description: optional field specify whether the Secret or
                            its keys must be defined
                          type: boolean
                        secretName:
                          description: |-
                            secretName is the name of the secret in the pod's namespace to use.
                            More info: https://kubernetes.io/docs/concepts/storage/volumes#secret
                          type: string
                      type: object
                    storageos:
                      description: storageOS represents a StorageOS volume attached
                        and mounted on Kubernetes nodes.
                      properties:
                        fsType:
                          description: |-
                            fsType is the filesystem type to mount.
                            Must be a filesystem type supported by the host operating system.
                            Ex. "ext4", "xfs", "ntfs". Implicitly inferred to be "ext4" if unspecified.
                          type: string
                        readOnly:
                          description: |-
                            readOnly defaults to false (read/write). ReadOnly here will force
                            the ReadOnly setting in VolumeMounts.
                          type: boolean
                        secretRef:
                          description: |-
                            secretRef specifies the secret to use for obtaining the StorageOS API
                            credentials.  If not specified, default values will be attempted.
                          properties:
                            name:
                              description: |-
                                Name of the referent.
                                More info: https://kubernetes.io/docs/concepts/overview/working-with-objects/names/#names
                                TODO: Add other useful fields. apiVersion, kind, uid?
                              type: string
                          type: object
                          x-kubernetes-map-type: atomic
                        volumeName:
                          description: |-
                            volumeName is the human-readable name of the StorageOS volume.  Volume
                            names are only unique within a namespace.
                          type: string
                        volumeNamespace:
                          description: |-
                            volumeNamespace specifies the scope of the volume within StorageOS.  If no
                            namespace is specified then the Pod's namespace will be used.  This allows the
                            Kubernetes name scoping to be mirrored within StorageOS for tighter integration.
                            Set VolumeName to any name to override the default behaviour.
                            Set to "default" if you are not using namespaces within StorageOS.
                            Namespaces that do not pre-exist within StorageOS will be created.
                          type: string
                      type: object
                    vsphereVolume:
                      description: vsphereVolume represents a vSphere volume attached
                        and mounted on kubelets host machine
                      properties:
                        fsType:
                          description: |-
                            fsType is filesystem type to mount.
                            Must be a filesystem type supported by the host operating system.
                            Ex. "ext4", "xfs", "ntfs". Implicitly inferred to be "ext4" if unspecified.
                          type: string
                        storagePolicyID:
                          description: storagePolicyID is the storage Policy Based
                            Management (SPBM) profile ID associated with the StoragePolicyName.
                          type: string
                        storagePolicyName:
                          description: storagePolicyName is the storage Policy Based
                            Management (SPBM) profile name.
                          type: string
                        volumePath:
                          description: volumePath is the path that identifies vSphere
                            volume vmdk
                          type: string
                      required:
                      - volumePath
                      type: object
                  required:
                  - name
                  type: object
                type: array
              hibernated:
                default: false
                description: Will hibernate the session, scaling the session's statefulset
                  to zero.
                type: boolean
              ingress:
                description: Configuration for an ingress to the session, if omitted
                  a Kubernetes Ingress will not be created
                properties:
                  annotations:
                    additionalProperties:
                      type: string
                    type: object
                  host:
                    type: string
                    x-kubernetes-validations:
                    - message: Host is immutable
                      rule: self == oldSelf
                  ingressClassName:
                    type: string
<<<<<<< HEAD
=======
                  pathPrefix:
                    default: /
                    description: |-
                      The path prefix that will be used in the ingress. If this is explicitly set, then the
                      urlPath value should be a subpath of this value.
                    type: string
>>>>>>> 35509859
                  tlsSecret:
                    description: The name of the TLS secret, same as what is specified
                      in a regular Kubernetes Ingress.
                    properties:
                      adopt:
                        description: If the secret is adopted then the operator will
                          delete the secret when the custom resource that uses it
                          is deleted.
                        type: boolean
                      name:
                        type: string
                    required:
                    - name
                    type: object
                required:
                - host
                type: object
              initContainers:
                description: |-
                  Additional init containers to add to the session statefulset
                  NOTE: The container names provided will be partially overwritten and randomized to avoid collisions
                items:
                  description: A single application container that you want to run
                    within a pod.
                  properties:
                    args:
                      description: |-
                        Arguments to the entrypoint.
                        The container image's CMD is used if this is not provided.
                        Variable references $(VAR_NAME) are expanded using the container's environment. If a variable
                        cannot be resolved, the reference in the input string will be unchanged. Double $$ are reduced
                        to a single $, which allows for escaping the $(VAR_NAME) syntax: i.e. "$$(VAR_NAME)" will
                        produce the string literal "$(VAR_NAME)". Escaped references will never be expanded, regardless
                        of whether the variable exists or not. Cannot be updated.
                        More info: https://kubernetes.io/docs/tasks/inject-data-application/define-command-argument-container/#running-a-command-in-a-shell
                      items:
                        type: string
                      type: array
                    command:
                      description: |-
                        Entrypoint array. Not executed within a shell.
                        The container image's ENTRYPOINT is used if this is not provided.
                        Variable references $(VAR_NAME) are expanded using the container's environment. If a variable
                        cannot be resolved, the reference in the input string will be unchanged. Double $$ are reduced
                        to a single $, which allows for escaping the $(VAR_NAME) syntax: i.e. "$$(VAR_NAME)" will
                        produce the string literal "$(VAR_NAME)". Escaped references will never be expanded, regardless
                        of whether the variable exists or not. Cannot be updated.
                        More info: https://kubernetes.io/docs/tasks/inject-data-application/define-command-argument-container/#running-a-command-in-a-shell
                      items:
                        type: string
                      type: array
                    env:
                      description: |-
                        List of environment variables to set in the container.
                        Cannot be updated.
                      items:
                        description: EnvVar represents an environment variable present
                          in a Container.
                        properties:
                          name:
                            description: Name of the environment variable. Must be
                              a C_IDENTIFIER.
                            type: string
                          value:
                            description: |-
                              Variable references $(VAR_NAME) are expanded
                              using the previously defined environment variables in the container and
                              any service environment variables. If a variable cannot be resolved,
                              the reference in the input string will be unchanged. Double $$ are reduced
                              to a single $, which allows for escaping the $(VAR_NAME) syntax: i.e.
                              "$$(VAR_NAME)" will produce the string literal "$(VAR_NAME)".
                              Escaped references will never be expanded, regardless of whether the variable
                              exists or not.
                              Defaults to "".
                            type: string
                          valueFrom:
                            description: Source for the environment variable's value.
                              Cannot be used if value is not empty.
                            properties:
                              configMapKeyRef:
                                description: Selects a key of a ConfigMap.
                                properties:
                                  key:
                                    description: The key to select.
                                    type: string
                                  name:
                                    description: |-
                                      Name of the referent.
                                      More info: https://kubernetes.io/docs/concepts/overview/working-with-objects/names/#names
                                      TODO: Add other useful fields. apiVersion, kind, uid?
                                    type: string
                                  optional:
                                    description: Specify whether the ConfigMap or
                                      its key must be defined
                                    type: boolean
                                required:
                                - key
                                type: object
                                x-kubernetes-map-type: atomic
                              fieldRef:
                                description: |-
                                  Selects a field of the pod: supports metadata.name, metadata.namespace, `metadata.labels['<KEY>']`, `metadata.annotations['<KEY>']`,
                                  spec.nodeName, spec.serviceAccountName, status.hostIP, status.podIP, status.podIPs.
                                properties:
                                  apiVersion:
                                    description: Version of the schema the FieldPath
                                      is written in terms of, defaults to "v1".
                                    type: string
                                  fieldPath:
                                    description: Path of the field to select in the
                                      specified API version.
                                    type: string
                                required:
                                - fieldPath
                                type: object
                                x-kubernetes-map-type: atomic
                              resourceFieldRef:
                                description: |-
                                  Selects a resource of the container: only resources limits and requests
                                  (limits.cpu, limits.memory, limits.ephemeral-storage, requests.cpu, requests.memory and requests.ephemeral-storage) are currently supported.
                                properties:
                                  containerName:
                                    description: 'Container name: required for volumes,
                                      optional for env vars'
                                    type: string
                                  divisor:
                                    anyOf:
                                    - type: integer
                                    - type: string
                                    description: Specifies the output format of the
                                      exposed resources, defaults to "1"
                                    pattern: ^(\+|-)?(([0-9]+(\.[0-9]*)?)|(\.[0-9]+))(([KMGTPE]i)|[numkMGTPE]|([eE](\+|-)?(([0-9]+(\.[0-9]*)?)|(\.[0-9]+))))?$
                                    x-kubernetes-int-or-string: true
                                  resource:
                                    description: 'Required: resource to select'
                                    type: string
                                required:
                                - resource
                                type: object
                                x-kubernetes-map-type: atomic
                              secretKeyRef:
                                description: Selects a key of a secret in the pod's
                                  namespace
                                properties:
                                  key:
                                    description: The key of the secret to select from.  Must
                                      be a valid secret key.
                                    type: string
                                  name:
                                    description: |-
                                      Name of the referent.
                                      More info: https://kubernetes.io/docs/concepts/overview/working-with-objects/names/#names
                                      TODO: Add other useful fields. apiVersion, kind, uid?
                                    type: string
                                  optional:
                                    description: Specify whether the Secret or its
                                      key must be defined
                                    type: boolean
                                required:
                                - key
                                type: object
                                x-kubernetes-map-type: atomic
                            type: object
                        required:
                        - name
                        type: object
                      type: array
                    envFrom:
                      description: |-
                        List of sources to populate environment variables in the container.
                        The keys defined within a source must be a C_IDENTIFIER. All invalid keys
                        will be reported as an event when the container is starting. When a key exists in multiple
                        sources, the value associated with the last source will take precedence.
                        Values defined by an Env with a duplicate key will take precedence.
                        Cannot be updated.
                      items:
                        description: EnvFromSource represents the source of a set
                          of ConfigMaps
                        properties:
                          configMapRef:
                            description: The ConfigMap to select from
                            properties:
                              name:
                                description: |-
                                  Name of the referent.
                                  More info: https://kubernetes.io/docs/concepts/overview/working-with-objects/names/#names
                                  TODO: Add other useful fields. apiVersion, kind, uid?
                                type: string
                              optional:
                                description: Specify whether the ConfigMap must be
                                  defined
                                type: boolean
                            type: object
                            x-kubernetes-map-type: atomic
                          prefix:
                            description: An optional identifier to prepend to each
                              key in the ConfigMap. Must be a C_IDENTIFIER.
                            type: string
                          secretRef:
                            description: The Secret to select from
                            properties:
                              name:
                                description: |-
                                  Name of the referent.
                                  More info: https://kubernetes.io/docs/concepts/overview/working-with-objects/names/#names
                                  TODO: Add other useful fields. apiVersion, kind, uid?
                                type: string
                              optional:
                                description: Specify whether the Secret must be defined
                                type: boolean
                            type: object
                            x-kubernetes-map-type: atomic
                        type: object
                      type: array
                    image:
                      description: |-
                        Container image name.
                        More info: https://kubernetes.io/docs/concepts/containers/images
                        This field is optional to allow higher level config management to default or override
                        container images in workload controllers like Deployments and StatefulSets.
                      type: string
                    imagePullPolicy:
                      description: |-
                        Image pull policy.
                        One of Always, Never, IfNotPresent.
                        Defaults to Always if :latest tag is specified, or IfNotPresent otherwise.
                        Cannot be updated.
                        More info: https://kubernetes.io/docs/concepts/containers/images#updating-images
                      type: string
                    lifecycle:
                      description: |-
                        Actions that the management system should take in response to container lifecycle events.
                        Cannot be updated.
                      properties:
                        postStart:
                          description: |-
                            PostStart is called immediately after a container is created. If the handler fails,
                            the container is terminated and restarted according to its restart policy.
                            Other management of the container blocks until the hook completes.
                            More info: https://kubernetes.io/docs/concepts/containers/container-lifecycle-hooks/#container-hooks
                          properties:
                            exec:
                              description: Exec specifies the action to take.
                              properties:
                                command:
                                  description: |-
                                    Command is the command line to execute inside the container, the working directory for the
                                    command  is root ('/') in the container's filesystem. The command is simply exec'd, it is
                                    not run inside a shell, so traditional shell instructions ('|', etc) won't work. To use
                                    a shell, you need to explicitly call out to that shell.
                                    Exit status of 0 is treated as live/healthy and non-zero is unhealthy.
                                  items:
                                    type: string
                                  type: array
                              type: object
                            httpGet:
                              description: HTTPGet specifies the http request to perform.
                              properties:
                                host:
                                  description: |-
                                    Host name to connect to, defaults to the pod IP. You probably want to set
                                    "Host" in httpHeaders instead.
                                  type: string
                                httpHeaders:
                                  description: Custom headers to set in the request.
                                    HTTP allows repeated headers.
                                  items:
                                    description: HTTPHeader describes a custom header
                                      to be used in HTTP probes
                                    properties:
                                      name:
                                        description: |-
                                          The header field name.
                                          This will be canonicalized upon output, so case-variant names will be understood as the same header.
                                        type: string
                                      value:
                                        description: The header field value
                                        type: string
                                    required:
                                    - name
                                    - value
                                    type: object
                                  type: array
                                path:
                                  description: Path to access on the HTTP server.
                                  type: string
                                port:
                                  anyOf:
                                  - type: integer
                                  - type: string
                                  description: |-
                                    Name or number of the port to access on the container.
                                    Number must be in the range 1 to 65535.
                                    Name must be an IANA_SVC_NAME.
                                  x-kubernetes-int-or-string: true
                                scheme:
                                  description: |-
                                    Scheme to use for connecting to the host.
                                    Defaults to HTTP.
                                  type: string
                              required:
                              - port
                              type: object
                            tcpSocket:
                              description: |-
                                Deprecated. TCPSocket is NOT supported as a LifecycleHandler and kept
                                for the backward compatibility. There are no validation of this field and
                                lifecycle hooks will fail in runtime when tcp handler is specified.
                              properties:
                                host:
                                  description: 'Optional: Host name to connect to,
                                    defaults to the pod IP.'
                                  type: string
                                port:
                                  anyOf:
                                  - type: integer
                                  - type: string
                                  description: |-
                                    Number or name of the port to access on the container.
                                    Number must be in the range 1 to 65535.
                                    Name must be an IANA_SVC_NAME.
                                  x-kubernetes-int-or-string: true
                              required:
                              - port
                              type: object
                          type: object
                        preStop:
                          description: |-
                            PreStop is called immediately before a container is terminated due to an
                            API request or management event such as liveness/startup probe failure,
                            preemption, resource contention, etc. The handler is not called if the
                            container crashes or exits. The Pod's termination grace period countdown begins before the
                            PreStop hook is executed. Regardless of the outcome of the handler, the
                            container will eventually terminate within the Pod's termination grace
                            period (unless delayed by finalizers). Other management of the container blocks until the hook completes
                            or until the termination grace period is reached.
                            More info: https://kubernetes.io/docs/concepts/containers/container-lifecycle-hooks/#container-hooks
                          properties:
                            exec:
                              description: Exec specifies the action to take.
                              properties:
                                command:
                                  description: |-
                                    Command is the command line to execute inside the container, the working directory for the
                                    command  is root ('/') in the container's filesystem. The command is simply exec'd, it is
                                    not run inside a shell, so traditional shell instructions ('|', etc) won't work. To use
                                    a shell, you need to explicitly call out to that shell.
                                    Exit status of 0 is treated as live/healthy and non-zero is unhealthy.
                                  items:
                                    type: string
                                  type: array
                              type: object
                            httpGet:
                              description: HTTPGet specifies the http request to perform.
                              properties:
                                host:
                                  description: |-
                                    Host name to connect to, defaults to the pod IP. You probably want to set
                                    "Host" in httpHeaders instead.
                                  type: string
                                httpHeaders:
                                  description: Custom headers to set in the request.
                                    HTTP allows repeated headers.
                                  items:
                                    description: HTTPHeader describes a custom header
                                      to be used in HTTP probes
                                    properties:
                                      name:
                                        description: |-
                                          The header field name.
                                          This will be canonicalized upon output, so case-variant names will be understood as the same header.
                                        type: string
                                      value:
                                        description: The header field value
                                        type: string
                                    required:
                                    - name
                                    - value
                                    type: object
                                  type: array
                                path:
                                  description: Path to access on the HTTP server.
                                  type: string
                                port:
                                  anyOf:
                                  - type: integer
                                  - type: string
                                  description: |-
                                    Name or number of the port to access on the container.
                                    Number must be in the range 1 to 65535.
                                    Name must be an IANA_SVC_NAME.
                                  x-kubernetes-int-or-string: true
                                scheme:
                                  description: |-
                                    Scheme to use for connecting to the host.
                                    Defaults to HTTP.
                                  type: string
                              required:
                              - port
                              type: object
                            tcpSocket:
                              description: |-
                                Deprecated. TCPSocket is NOT supported as a LifecycleHandler and kept
                                for the backward compatibility. There are no validation of this field and
                                lifecycle hooks will fail in runtime when tcp handler is specified.
                              properties:
                                host:
                                  description: 'Optional: Host name to connect to,
                                    defaults to the pod IP.'
                                  type: string
                                port:
                                  anyOf:
                                  - type: integer
                                  - type: string
                                  description: |-
                                    Number or name of the port to access on the container.
                                    Number must be in the range 1 to 65535.
                                    Name must be an IANA_SVC_NAME.
                                  x-kubernetes-int-or-string: true
                              required:
                              - port
                              type: object
                          type: object
                      type: object
                    livenessProbe:
                      description: |-
                        Periodic probe of container liveness.
                        Container will be restarted if the probe fails.
                        Cannot be updated.
                        More info: https://kubernetes.io/docs/concepts/workloads/pods/pod-lifecycle#container-probes
                      properties:
                        exec:
                          description: Exec specifies the action to take.
                          properties:
                            command:
                              description: |-
                                Command is the command line to execute inside the container, the working directory for the
                                command  is root ('/') in the container's filesystem. The command is simply exec'd, it is
                                not run inside a shell, so traditional shell instructions ('|', etc) won't work. To use
                                a shell, you need to explicitly call out to that shell.
                                Exit status of 0 is treated as live/healthy and non-zero is unhealthy.
                              items:
                                type: string
                              type: array
                          type: object
                        failureThreshold:
                          description: |-
                            Minimum consecutive failures for the probe to be considered failed after having succeeded.
                            Defaults to 3. Minimum value is 1.
                          format: int32
                          type: integer
                        grpc:
                          description: GRPC specifies an action involving a GRPC port.
                          properties:
                            port:
                              description: Port number of the gRPC service. Number
                                must be in the range 1 to 65535.
                              format: int32
                              type: integer
                            service:
                              description: |-
                                Service is the name of the service to place in the gRPC HealthCheckRequest
                                (see https://github.com/grpc/grpc/blob/master/doc/health-checking.md).


                                If this is not specified, the default behavior is defined by gRPC.
                              type: string
                          required:
                          - port
                          type: object
                        httpGet:
                          description: HTTPGet specifies the http request to perform.
                          properties:
                            host:
                              description: |-
                                Host name to connect to, defaults to the pod IP. You probably want to set
                                "Host" in httpHeaders instead.
                              type: string
                            httpHeaders:
                              description: Custom headers to set in the request. HTTP
                                allows repeated headers.
                              items:
                                description: HTTPHeader describes a custom header
                                  to be used in HTTP probes
                                properties:
                                  name:
                                    description: |-
                                      The header field name.
                                      This will be canonicalized upon output, so case-variant names will be understood as the same header.
                                    type: string
                                  value:
                                    description: The header field value
                                    type: string
                                required:
                                - name
                                - value
                                type: object
                              type: array
                            path:
                              description: Path to access on the HTTP server.
                              type: string
                            port:
                              anyOf:
                              - type: integer
                              - type: string
                              description: |-
                                Name or number of the port to access on the container.
                                Number must be in the range 1 to 65535.
                                Name must be an IANA_SVC_NAME.
                              x-kubernetes-int-or-string: true
                            scheme:
                              description: |-
                                Scheme to use for connecting to the host.
                                Defaults to HTTP.
                              type: string
                          required:
                          - port
                          type: object
                        initialDelaySeconds:
                          description: |-
                            Number of seconds after the container has started before liveness probes are initiated.
                            More info: https://kubernetes.io/docs/concepts/workloads/pods/pod-lifecycle#container-probes
                          format: int32
                          type: integer
                        periodSeconds:
                          description: |-
                            How often (in seconds) to perform the probe.
                            Default to 10 seconds. Minimum value is 1.
                          format: int32
                          type: integer
                        successThreshold:
                          description: |-
                            Minimum consecutive successes for the probe to be considered successful after having failed.
                            Defaults to 1. Must be 1 for liveness and startup. Minimum value is 1.
                          format: int32
                          type: integer
                        tcpSocket:
                          description: TCPSocket specifies an action involving a TCP
                            port.
                          properties:
                            host:
                              description: 'Optional: Host name to connect to, defaults
                                to the pod IP.'
                              type: string
                            port:
                              anyOf:
                              - type: integer
                              - type: string
                              description: |-
                                Number or name of the port to access on the container.
                                Number must be in the range 1 to 65535.
                                Name must be an IANA_SVC_NAME.
                              x-kubernetes-int-or-string: true
                          required:
                          - port
                          type: object
                        terminationGracePeriodSeconds:
                          description: |-
                            Optional duration in seconds the pod needs to terminate gracefully upon probe failure.
                            The grace period is the duration in seconds after the processes running in the pod are sent
                            a termination signal and the time when the processes are forcibly halted with a kill signal.
                            Set this value longer than the expected cleanup time for your process.
                            If this value is nil, the pod's terminationGracePeriodSeconds will be used. Otherwise, this
                            value overrides the value provided by the pod spec.
                            Value must be non-negative integer. The value zero indicates stop immediately via
                            the kill signal (no opportunity to shut down).
                            This is a beta field and requires enabling ProbeTerminationGracePeriod feature gate.
                            Minimum value is 1. spec.terminationGracePeriodSeconds is used if unset.
                          format: int64
                          type: integer
                        timeoutSeconds:
                          description: |-
                            Number of seconds after which the probe times out.
                            Defaults to 1 second. Minimum value is 1.
                            More info: https://kubernetes.io/docs/concepts/workloads/pods/pod-lifecycle#container-probes
                          format: int32
                          type: integer
                      type: object
                    name:
                      description: |-
                        Name of the container specified as a DNS_LABEL.
                        Each container in a pod must have a unique name (DNS_LABEL).
                        Cannot be updated.
                      type: string
                    ports:
                      description: |-
                        List of ports to expose from the container. Not specifying a port here
                        DOES NOT prevent that port from being exposed. Any port which is
                        listening on the default "0.0.0.0" address inside a container will be
                        accessible from the network.
                        Modifying this array with strategic merge patch may corrupt the data.
                        For more information See https://github.com/kubernetes/kubernetes/issues/108255.
                        Cannot be updated.
                      items:
                        description: ContainerPort represents a network port in a
                          single container.
                        properties:
                          containerPort:
                            description: |-
                              Number of port to expose on the pod's IP address.
                              This must be a valid port number, 0 < x < 65536.
                            format: int32
                            type: integer
                          hostIP:
                            description: What host IP to bind the external port to.
                            type: string
                          hostPort:
                            description: |-
                              Number of port to expose on the host.
                              If specified, this must be a valid port number, 0 < x < 65536.
                              If HostNetwork is specified, this must match ContainerPort.
                              Most containers do not need this.
                            format: int32
                            type: integer
                          name:
                            description: |-
                              If specified, this must be an IANA_SVC_NAME and unique within the pod. Each
                              named port in a pod must have a unique name. Name for the port that can be
                              referred to by services.
                            type: string
                          protocol:
                            default: TCP
                            description: |-
                              Protocol for port. Must be UDP, TCP, or SCTP.
                              Defaults to "TCP".
                            type: string
                        required:
                        - containerPort
                        type: object
                      type: array
                      x-kubernetes-list-map-keys:
                      - containerPort
                      - protocol
                      x-kubernetes-list-type: map
                    readinessProbe:
                      description: |-
                        Periodic probe of container service readiness.
                        Container will be removed from service endpoints if the probe fails.
                        Cannot be updated.
                        More info: https://kubernetes.io/docs/concepts/workloads/pods/pod-lifecycle#container-probes
                      properties:
                        exec:
                          description: Exec specifies the action to take.
                          properties:
                            command:
                              description: |-
                                Command is the command line to execute inside the container, the working directory for the
                                command  is root ('/') in the container's filesystem. The command is simply exec'd, it is
                                not run inside a shell, so traditional shell instructions ('|', etc) won't work. To use
                                a shell, you need to explicitly call out to that shell.
                                Exit status of 0 is treated as live/healthy and non-zero is unhealthy.
                              items:
                                type: string
                              type: array
                          type: object
                        failureThreshold:
                          description: |-
                            Minimum consecutive failures for the probe to be considered failed after having succeeded.
                            Defaults to 3. Minimum value is 1.
                          format: int32
                          type: integer
                        grpc:
                          description: GRPC specifies an action involving a GRPC port.
                          properties:
                            port:
                              description: Port number of the gRPC service. Number
                                must be in the range 1 to 65535.
                              format: int32
                              type: integer
                            service:
                              description: |-
                                Service is the name of the service to place in the gRPC HealthCheckRequest
                                (see https://github.com/grpc/grpc/blob/master/doc/health-checking.md).


                                If this is not specified, the default behavior is defined by gRPC.
                              type: string
                          required:
                          - port
                          type: object
                        httpGet:
                          description: HTTPGet specifies the http request to perform.
                          properties:
                            host:
                              description: |-
                                Host name to connect to, defaults to the pod IP. You probably want to set
                                "Host" in httpHeaders instead.
                              type: string
                            httpHeaders:
                              description: Custom headers to set in the request. HTTP
                                allows repeated headers.
                              items:
                                description: HTTPHeader describes a custom header
                                  to be used in HTTP probes
                                properties:
                                  name:
                                    description: |-
                                      The header field name.
                                      This will be canonicalized upon output, so case-variant names will be understood as the same header.
                                    type: string
                                  value:
                                    description: The header field value
                                    type: string
                                required:
                                - name
                                - value
                                type: object
                              type: array
                            path:
                              description: Path to access on the HTTP server.
                              type: string
                            port:
                              anyOf:
                              - type: integer
                              - type: string
                              description: |-
                                Name or number of the port to access on the container.
                                Number must be in the range 1 to 65535.
                                Name must be an IANA_SVC_NAME.
                              x-kubernetes-int-or-string: true
                            scheme:
                              description: |-
                                Scheme to use for connecting to the host.
                                Defaults to HTTP.
                              type: string
                          required:
                          - port
                          type: object
                        initialDelaySeconds:
                          description: |-
                            Number of seconds after the container has started before liveness probes are initiated.
                            More info: https://kubernetes.io/docs/concepts/workloads/pods/pod-lifecycle#container-probes
                          format: int32
                          type: integer
                        periodSeconds:
                          description: |-
                            How often (in seconds) to perform the probe.
                            Default to 10 seconds. Minimum value is 1.
                          format: int32
                          type: integer
                        successThreshold:
                          description: |-
                            Minimum consecutive successes for the probe to be considered successful after having failed.
                            Defaults to 1. Must be 1 for liveness and startup. Minimum value is 1.
                          format: int32
                          type: integer
                        tcpSocket:
                          description: TCPSocket specifies an action involving a TCP
                            port.
                          properties:
                            host:
                              description: 'Optional: Host name to connect to, defaults
                                to the pod IP.'
                              type: string
                            port:
                              anyOf:
                              - type: integer
                              - type: string
                              description: |-
                                Number or name of the port to access on the container.
                                Number must be in the range 1 to 65535.
                                Name must be an IANA_SVC_NAME.
                              x-kubernetes-int-or-string: true
                          required:
                          - port
                          type: object
                        terminationGracePeriodSeconds:
                          description: |-
                            Optional duration in seconds the pod needs to terminate gracefully upon probe failure.
                            The grace period is the duration in seconds after the processes running in the pod are sent
                            a termination signal and the time when the processes are forcibly halted with a kill signal.
                            Set this value longer than the expected cleanup time for your process.
                            If this value is nil, the pod's terminationGracePeriodSeconds will be used. Otherwise, this
                            value overrides the value provided by the pod spec.
                            Value must be non-negative integer. The value zero indicates stop immediately via
                            the kill signal (no opportunity to shut down).
                            This is a beta field and requires enabling ProbeTerminationGracePeriod feature gate.
                            Minimum value is 1. spec.terminationGracePeriodSeconds is used if unset.
                          format: int64
                          type: integer
                        timeoutSeconds:
                          description: |-
                            Number of seconds after which the probe times out.
                            Defaults to 1 second. Minimum value is 1.
                            More info: https://kubernetes.io/docs/concepts/workloads/pods/pod-lifecycle#container-probes
                          format: int32
                          type: integer
                      type: object
                    resizePolicy:
                      description: Resources resize policy for the container.
                      items:
                        description: ContainerResizePolicy represents resource resize
                          policy for the container.
                        properties:
                          resourceName:
                            description: |-
                              Name of the resource to which this resource resize policy applies.
                              Supported values: cpu, memory.
                            type: string
                          restartPolicy:
                            description: |-
                              Restart policy to apply when specified resource is resized.
                              If not specified, it defaults to NotRequired.
                            type: string
                        required:
                        - resourceName
                        - restartPolicy
                        type: object
                      type: array
                      x-kubernetes-list-type: atomic
                    resources:
                      description: |-
                        Compute Resources required by this container.
                        Cannot be updated.
                        More info: https://kubernetes.io/docs/concepts/configuration/manage-resources-containers/
                      properties:
                        claims:
                          description: |-
                            Claims lists the names of resources, defined in spec.resourceClaims,
                            that are used by this container.


                            This is an alpha field and requires enabling the
                            DynamicResourceAllocation feature gate.


                            This field is immutable. It can only be set for containers.
                          items:
                            description: ResourceClaim references one entry in PodSpec.ResourceClaims.
                            properties:
                              name:
                                description: |-
                                  Name must match the name of one entry in pod.spec.resourceClaims of
                                  the Pod where this field is used. It makes that resource available
                                  inside a container.
                                type: string
                            required:
                            - name
                            type: object
                          type: array
                          x-kubernetes-list-map-keys:
                          - name
                          x-kubernetes-list-type: map
                        limits:
                          additionalProperties:
                            anyOf:
                            - type: integer
                            - type: string
                            pattern: ^(\+|-)?(([0-9]+(\.[0-9]*)?)|(\.[0-9]+))(([KMGTPE]i)|[numkMGTPE]|([eE](\+|-)?(([0-9]+(\.[0-9]*)?)|(\.[0-9]+))))?$
                            x-kubernetes-int-or-string: true
                          description: |-
                            Limits describes the maximum amount of compute resources allowed.
                            More info: https://kubernetes.io/docs/concepts/configuration/manage-resources-containers/
                          type: object
                        requests:
                          additionalProperties:
                            anyOf:
                            - type: integer
                            - type: string
                            pattern: ^(\+|-)?(([0-9]+(\.[0-9]*)?)|(\.[0-9]+))(([KMGTPE]i)|[numkMGTPE]|([eE](\+|-)?(([0-9]+(\.[0-9]*)?)|(\.[0-9]+))))?$
                            x-kubernetes-int-or-string: true
                          description: |-
                            Requests describes the minimum amount of compute resources required.
                            If Requests is omitted for a container, it defaults to Limits if that is explicitly specified,
                            otherwise to an implementation-defined value. Requests cannot exceed Limits.
                            More info: https://kubernetes.io/docs/concepts/configuration/manage-resources-containers/
                          type: object
                      type: object
                    restartPolicy:
                      description: |-
                        RestartPolicy defines the restart behavior of individual containers in a pod.
                        This field may only be set for init containers, and the only allowed value is "Always".
                        For non-init containers or when this field is not specified,
                        the restart behavior is defined by the Pod's restart policy and the container type.
                        Setting the RestartPolicy as "Always" for the init container will have the following effect:
                        this init container will be continually restarted on
                        exit until all regular containers have terminated. Once all regular
                        containers have completed, all init containers with restartPolicy "Always"
                        will be shut down. This lifecycle differs from normal init containers and
                        is often referred to as a "sidecar" container. Although this init
                        container still starts in the init container sequence, it does not wait
                        for the container to complete before proceeding to the next init
                        container. Instead, the next init container starts immediately after this
                        init container is started, or after any startupProbe has successfully
                        completed.
                      type: string
                    securityContext:
                      description: |-
                        SecurityContext defines the security options the container should be run with.
                        If set, the fields of SecurityContext override the equivalent fields of PodSecurityContext.
                        More info: https://kubernetes.io/docs/tasks/configure-pod-container/security-context/
                      properties:
                        allowPrivilegeEscalation:
                          description: |-
                            AllowPrivilegeEscalation controls whether a process can gain more
                            privileges than its parent process. This bool directly controls if
                            the no_new_privs flag will be set on the container process.
                            AllowPrivilegeEscalation is true always when the container is:
                            1) run as Privileged
                            2) has CAP_SYS_ADMIN
                            Note that this field cannot be set when spec.os.name is windows.
                          type: boolean
                        capabilities:
                          description: |-
                            The capabilities to add/drop when running containers.
                            Defaults to the default set of capabilities granted by the container runtime.
                            Note that this field cannot be set when spec.os.name is windows.
                          properties:
                            add:
                              description: Added capabilities
                              items:
                                description: Capability represent POSIX capabilities
                                  type
                                type: string
                              type: array
                            drop:
                              description: Removed capabilities
                              items:
                                description: Capability represent POSIX capabilities
                                  type
                                type: string
                              type: array
                          type: object
                        privileged:
                          description: |-
                            Run container in privileged mode.
                            Processes in privileged containers are essentially equivalent to root on the host.
                            Defaults to false.
                            Note that this field cannot be set when spec.os.name is windows.
                          type: boolean
                        procMount:
                          description: |-
                            procMount denotes the type of proc mount to use for the containers.
                            The default is DefaultProcMount which uses the container runtime defaults for
                            readonly paths and masked paths.
                            This requires the ProcMountType feature flag to be enabled.
                            Note that this field cannot be set when spec.os.name is windows.
                          type: string
                        readOnlyRootFilesystem:
                          description: |-
                            Whether this container has a read-only root filesystem.
                            Default is false.
                            Note that this field cannot be set when spec.os.name is windows.
                          type: boolean
                        runAsGroup:
                          description: |-
                            The GID to run the entrypoint of the container process.
                            Uses runtime default if unset.
                            May also be set in PodSecurityContext.  If set in both SecurityContext and
                            PodSecurityContext, the value specified in SecurityContext takes precedence.
                            Note that this field cannot be set when spec.os.name is windows.
                          format: int64
                          type: integer
                        runAsNonRoot:
                          description: |-
                            Indicates that the container must run as a non-root user.
                            If true, the Kubelet will validate the image at runtime to ensure that it
                            does not run as UID 0 (root) and fail to start the container if it does.
                            If unset or false, no such validation will be performed.
                            May also be set in PodSecurityContext.  If set in both SecurityContext and
                            PodSecurityContext, the value specified in SecurityContext takes precedence.
                          type: boolean
                        runAsUser:
                          description: |-
                            The UID to run the entrypoint of the container process.
                            Defaults to user specified in image metadata if unspecified.
                            May also be set in PodSecurityContext.  If set in both SecurityContext and
                            PodSecurityContext, the value specified in SecurityContext takes precedence.
                            Note that this field cannot be set when spec.os.name is windows.
                          format: int64
                          type: integer
                        seLinuxOptions:
                          description: |-
                            The SELinux context to be applied to the container.
                            If unspecified, the container runtime will allocate a random SELinux context for each
                            container.  May also be set in PodSecurityContext.  If set in both SecurityContext and
                            PodSecurityContext, the value specified in SecurityContext takes precedence.
                            Note that this field cannot be set when spec.os.name is windows.
                          properties:
                            level:
                              description: Level is SELinux level label that applies
                                to the container.
                              type: string
                            role:
                              description: Role is a SELinux role label that applies
                                to the container.
                              type: string
                            type:
                              description: Type is a SELinux type label that applies
                                to the container.
                              type: string
                            user:
                              description: User is a SELinux user label that applies
                                to the container.
                              type: string
                          type: object
                        seccompProfile:
                          description: |-
                            The seccomp options to use by this container. If seccomp options are
                            provided at both the pod & container level, the container options
                            override the pod options.
                            Note that this field cannot be set when spec.os.name is windows.
                          properties:
                            localhostProfile:
                              description: |-
                                localhostProfile indicates a profile defined in a file on the node should be used.
                                The profile must be preconfigured on the node to work.
                                Must be a descending path, relative to the kubelet's configured seccomp profile location.
                                Must be set if type is "Localhost". Must NOT be set for any other type.
                              type: string
                            type:
                              description: |-
                                type indicates which kind of seccomp profile will be applied.
                                Valid options are:


                                Localhost - a profile defined in a file on the node should be used.
                                RuntimeDefault - the container runtime default profile should be used.
                                Unconfined - no profile should be applied.
                              type: string
                          required:
                          - type
                          type: object
                        windowsOptions:
                          description: |-
                            The Windows specific settings applied to all containers.
                            If unspecified, the options from the PodSecurityContext will be used.
                            If set in both SecurityContext and PodSecurityContext, the value specified in SecurityContext takes precedence.
                            Note that this field cannot be set when spec.os.name is linux.
                          properties:
                            gmsaCredentialSpec:
                              description: |-
                                GMSACredentialSpec is where the GMSA admission webhook
                                (https://github.com/kubernetes-sigs/windows-gmsa) inlines the contents of the
                                GMSA credential spec named by the GMSACredentialSpecName field.
                              type: string
                            gmsaCredentialSpecName:
                              description: GMSACredentialSpecName is the name of the
                                GMSA credential spec to use.
                              type: string
                            hostProcess:
                              description: |-
                                HostProcess determines if a container should be run as a 'Host Process' container.
                                All of a Pod's containers must have the same effective HostProcess value
                                (it is not allowed to have a mix of HostProcess containers and non-HostProcess containers).
                                In addition, if HostProcess is true then HostNetwork must also be set to true.
                              type: boolean
                            runAsUserName:
                              description: |-
                                The UserName in Windows to run the entrypoint of the container process.
                                Defaults to the user specified in image metadata if unspecified.
                                May also be set in PodSecurityContext. If set in both SecurityContext and
                                PodSecurityContext, the value specified in SecurityContext takes precedence.
                              type: string
                          type: object
                      type: object
                    startupProbe:
                      description: |-
                        StartupProbe indicates that the Pod has successfully initialized.
                        If specified, no other probes are executed until this completes successfully.
                        If this probe fails, the Pod will be restarted, just as if the livenessProbe failed.
                        This can be used to provide different probe parameters at the beginning of a Pod's lifecycle,
                        when it might take a long time to load data or warm a cache, than during steady-state operation.
                        This cannot be updated.
                        More info: https://kubernetes.io/docs/concepts/workloads/pods/pod-lifecycle#container-probes
                      properties:
                        exec:
                          description: Exec specifies the action to take.
                          properties:
                            command:
                              description: |-
                                Command is the command line to execute inside the container, the working directory for the
                                command  is root ('/') in the container's filesystem. The command is simply exec'd, it is
                                not run inside a shell, so traditional shell instructions ('|', etc) won't work. To use
                                a shell, you need to explicitly call out to that shell.
                                Exit status of 0 is treated as live/healthy and non-zero is unhealthy.
                              items:
                                type: string
                              type: array
                          type: object
                        failureThreshold:
                          description: |-
                            Minimum consecutive failures for the probe to be considered failed after having succeeded.
                            Defaults to 3. Minimum value is 1.
                          format: int32
                          type: integer
                        grpc:
                          description: GRPC specifies an action involving a GRPC port.
                          properties:
                            port:
                              description: Port number of the gRPC service. Number
                                must be in the range 1 to 65535.
                              format: int32
                              type: integer
                            service:
                              description: |-
                                Service is the name of the service to place in the gRPC HealthCheckRequest
                                (see https://github.com/grpc/grpc/blob/master/doc/health-checking.md).


                                If this is not specified, the default behavior is defined by gRPC.
                              type: string
                          required:
                          - port
                          type: object
                        httpGet:
                          description: HTTPGet specifies the http request to perform.
                          properties:
                            host:
                              description: |-
                                Host name to connect to, defaults to the pod IP. You probably want to set
                                "Host" in httpHeaders instead.
                              type: string
                            httpHeaders:
                              description: Custom headers to set in the request. HTTP
                                allows repeated headers.
                              items:
                                description: HTTPHeader describes a custom header
                                  to be used in HTTP probes
                                properties:
                                  name:
                                    description: |-
                                      The header field name.
                                      This will be canonicalized upon output, so case-variant names will be understood as the same header.
                                    type: string
                                  value:
                                    description: The header field value
                                    type: string
                                required:
                                - name
                                - value
                                type: object
                              type: array
                            path:
                              description: Path to access on the HTTP server.
                              type: string
                            port:
                              anyOf:
                              - type: integer
                              - type: string
                              description: |-
                                Name or number of the port to access on the container.
                                Number must be in the range 1 to 65535.
                                Name must be an IANA_SVC_NAME.
                              x-kubernetes-int-or-string: true
                            scheme:
                              description: |-
                                Scheme to use for connecting to the host.
                                Defaults to HTTP.
                              type: string
                          required:
                          - port
                          type: object
                        initialDelaySeconds:
                          description: |-
                            Number of seconds after the container has started before liveness probes are initiated.
                            More info: https://kubernetes.io/docs/concepts/workloads/pods/pod-lifecycle#container-probes
                          format: int32
                          type: integer
                        periodSeconds:
                          description: |-
                            How often (in seconds) to perform the probe.
                            Default to 10 seconds. Minimum value is 1.
                          format: int32
                          type: integer
                        successThreshold:
                          description: |-
                            Minimum consecutive successes for the probe to be considered successful after having failed.
                            Defaults to 1. Must be 1 for liveness and startup. Minimum value is 1.
                          format: int32
                          type: integer
                        tcpSocket:
                          description: TCPSocket specifies an action involving a TCP
                            port.
                          properties:
                            host:
                              description: 'Optional: Host name to connect to, defaults
                                to the pod IP.'
                              type: string
                            port:
                              anyOf:
                              - type: integer
                              - type: string
                              description: |-
                                Number or name of the port to access on the container.
                                Number must be in the range 1 to 65535.
                                Name must be an IANA_SVC_NAME.
                              x-kubernetes-int-or-string: true
                          required:
                          - port
                          type: object
                        terminationGracePeriodSeconds:
                          description: |-
                            Optional duration in seconds the pod needs to terminate gracefully upon probe failure.
                            The grace period is the duration in seconds after the processes running in the pod are sent
                            a termination signal and the time when the processes are forcibly halted with a kill signal.
                            Set this value longer than the expected cleanup time for your process.
                            If this value is nil, the pod's terminationGracePeriodSeconds will be used. Otherwise, this
                            value overrides the value provided by the pod spec.
                            Value must be non-negative integer. The value zero indicates stop immediately via
                            the kill signal (no opportunity to shut down).
                            This is a beta field and requires enabling ProbeTerminationGracePeriod feature gate.
                            Minimum value is 1. spec.terminationGracePeriodSeconds is used if unset.
                          format: int64
                          type: integer
                        timeoutSeconds:
                          description: |-
                            Number of seconds after which the probe times out.
                            Defaults to 1 second. Minimum value is 1.
                            More info: https://kubernetes.io/docs/concepts/workloads/pods/pod-lifecycle#container-probes
                          format: int32
                          type: integer
                      type: object
                    stdin:
                      description: |-
                        Whether this container should allocate a buffer for stdin in the container runtime. If this
                        is not set, reads from stdin in the container will always result in EOF.
                        Default is false.
                      type: boolean
                    stdinOnce:
                      description: |-
                        Whether the container runtime should close the stdin channel after it has been opened by
                        a single attach. When stdin is true the stdin stream will remain open across multiple attach
                        sessions. If stdinOnce is set to true, stdin is opened on container start, is empty until the
                        first client attaches to stdin, and then remains open and accepts data until the client disconnects,
                        at which time stdin is closed and remains closed until the container is restarted. If this
                        flag is false, a container processes that reads from stdin will never receive an EOF.
                        Default is false
                      type: boolean
                    terminationMessagePath:
                      description: |-
                        Optional: Path at which the file to which the container's termination message
                        will be written is mounted into the container's filesystem.
                        Message written is intended to be brief final status, such as an assertion failure message.
                        Will be truncated by the node if greater than 4096 bytes. The total message length across
                        all containers will be limited to 12kb.
                        Defaults to /dev/termination-log.
                        Cannot be updated.
                      type: string
                    terminationMessagePolicy:
                      description: |-
                        Indicate how the termination message should be populated. File will use the contents of
                        terminationMessagePath to populate the container status message on both success and failure.
                        FallbackToLogsOnError will use the last chunk of container log output if the termination
                        message file is empty and the container exited with an error.
                        The log output is limited to 2048 bytes or 80 lines, whichever is smaller.
                        Defaults to File.
                        Cannot be updated.
                      type: string
                    tty:
                      description: |-
                        Whether this container should allocate a TTY for itself, also requires 'stdin' to be true.
                        Default is false.
                      type: boolean
                    volumeDevices:
                      description: volumeDevices is the list of block devices to be
                        used by the container.
                      items:
                        description: volumeDevice describes a mapping of a raw block
                          device within a container.
                        properties:
                          devicePath:
                            description: devicePath is the path inside of the container
                              that the device will be mapped to.
                            type: string
                          name:
                            description: name must match the name of a persistentVolumeClaim
                              in the pod
                            type: string
                        required:
                        - devicePath
                        - name
                        type: object
                      type: array
                    volumeMounts:
                      description: |-
                        Pod volumes to mount into the container's filesystem.
                        Cannot be updated.
                      items:
                        description: VolumeMount describes a mounting of a Volume
                          within a container.
                        properties:
                          mountPath:
                            description: |-
                              Path within the container at which the volume should be mounted.  Must
                              not contain ':'.
                            type: string
                          mountPropagation:
                            description: |-
                              mountPropagation determines how mounts are propagated from the host
                              to container and the other way around.
                              When not set, MountPropagationNone is used.
                              This field is beta in 1.10.
                            type: string
                          name:
                            description: This must match the Name of a Volume.
                            type: string
                          readOnly:
                            description: |-
                              Mounted read-only if true, read-write otherwise (false or unspecified).
                              Defaults to false.
                            type: boolean
                          subPath:
                            description: |-
                              Path within the volume from which the container's volume should be mounted.
                              Defaults to "" (volume's root).
                            type: string
                          subPathExpr:
                            description: |-
                              Expanded path within the volume from which the container's volume should be mounted.
                              Behaves similarly to SubPath but environment variable references $(VAR_NAME) are expanded using the container's environment.
                              Defaults to "" (volume's root).
                              SubPathExpr and SubPath are mutually exclusive.
                            type: string
                        required:
                        - mountPath
                        - name
                        type: object
                      type: array
                    workingDir:
                      description: |-
                        Container's working directory.
                        If not specified, the container runtime's default will be used, which
                        might be configured in the container image.
                        Cannot be updated.
                      type: string
                  required:
                  - name
                  type: object
                type: array
              nodeSelector:
                additionalProperties:
                  type: string
                description: |-
                  Selector which must match a node's labels for the pod to be scheduled on that node.
                  Passed right through to the Statefulset used for the session.
                type: object
                x-kubernetes-map-type: atomic
<<<<<<< HEAD
=======
              reconcileSrategy:
                default: always
                description: |-
                  Indicates how Amalthea should reconcile the child resources for a session. This can be problematic because
                  newer versions of Amalthea may include new versions of the sidecars or other changes not reflected
                  in the AmaltheaSession CRD, so simply updating Amalthea could cause existing sessions to restart
                  because the sidecars will have a newer image or for other reasons because the code changed.
                  Hibernating the session and deleting it will always work as expected regardless of the strategy.
                  The status of the session and all hibernation or auto-cleanup functionality will always work as expected.
                  A few values are possible:
                  - never: Amalthea will never update any of the child resources and will ignore any changes to the CR
                  - always: This is the expected method of operation for an operator, changes to the spec are always reconciled
                  - whenHibernatedOrFailed: To avoid interrupting a running session, reconciliation of the child components
                    are only done when the session has a Failed or Hibernated status
                enum:
                - never
                - always
                - whenFailedOrHibernated
                type: string
>>>>>>> 35509859
              session:
                description: Specification for the main session container that the
                  user will access and use
                properties:
                  args:
                    description: The arguments to run in the session container, if
                      omitted it will use the Docker image CMD
                    items:
                      type: string
                    type: array
                  command:
                    description: The command to run in the session container, if omitted
                      it will use the Docker image ENTRYPOINT
                    items:
                      type: string
                    type: array
                  env:
                    items:
                      description: EnvVar represents an environment variable present
                        in a Container.
                      properties:
                        name:
                          description: Name of the environment variable. Must be a
                            C_IDENTIFIER.
                          type: string
                        value:
                          description: |-
                            Variable references $(VAR_NAME) are expanded
                            using the previously defined environment variables in the container and
                            any service environment variables. If a variable cannot be resolved,
                            the reference in the input string will be unchanged. Double $$ are reduced
                            to a single $, which allows for escaping the $(VAR_NAME) syntax: i.e.
                            "$$(VAR_NAME)" will produce the string literal "$(VAR_NAME)".
                            Escaped references will never be expanded, regardless of whether the variable
                            exists or not.
                            Defaults to "".
                          type: string
                        valueFrom:
                          description: Source for the environment variable's value.
                            Cannot be used if value is not empty.
                          properties:
                            configMapKeyRef:
                              description: Selects a key of a ConfigMap.
                              properties:
                                key:
                                  description: The key to select.
                                  type: string
                                name:
                                  description: |-
                                    Name of the referent.
                                    More info: https://kubernetes.io/docs/concepts/overview/working-with-objects/names/#names
                                    TODO: Add other useful fields. apiVersion, kind, uid?
                                  type: string
                                optional:
                                  description: Specify whether the ConfigMap or its
                                    key must be defined
                                  type: boolean
                              required:
                              - key
                              type: object
                              x-kubernetes-map-type: atomic
                            fieldRef:
                              description: |-
                                Selects a field of the pod: supports metadata.name, metadata.namespace, `metadata.labels['<KEY>']`, `metadata.annotations['<KEY>']`,
                                spec.nodeName, spec.serviceAccountName, status.hostIP, status.podIP, status.podIPs.
                              properties:
                                apiVersion:
                                  description: Version of the schema the FieldPath
                                    is written in terms of, defaults to "v1".
                                  type: string
                                fieldPath:
                                  description: Path of the field to select in the
                                    specified API version.
                                  type: string
                              required:
                              - fieldPath
                              type: object
                              x-kubernetes-map-type: atomic
                            resourceFieldRef:
                              description: |-
                                Selects a resource of the container: only resources limits and requests
                                (limits.cpu, limits.memory, limits.ephemeral-storage, requests.cpu, requests.memory and requests.ephemeral-storage) are currently supported.
                              properties:
                                containerName:
                                  description: 'Container name: required for volumes,
                                    optional for env vars'
                                  type: string
                                divisor:
                                  anyOf:
                                  - type: integer
                                  - type: string
                                  description: Specifies the output format of the
                                    exposed resources, defaults to "1"
                                  pattern: ^(\+|-)?(([0-9]+(\.[0-9]*)?)|(\.[0-9]+))(([KMGTPE]i)|[numkMGTPE]|([eE](\+|-)?(([0-9]+(\.[0-9]*)?)|(\.[0-9]+))))?$
                                  x-kubernetes-int-or-string: true
                                resource:
                                  description: 'Required: resource to select'
                                  type: string
                              required:
                              - resource
                              type: object
                              x-kubernetes-map-type: atomic
                            secretKeyRef:
                              description: Selects a key of a secret in the pod's
                                namespace
                              properties:
                                key:
                                  description: The key of the secret to select from.  Must
                                    be a valid secret key.
                                  type: string
                                name:
                                  description: |-
                                    Name of the referent.
                                    More info: https://kubernetes.io/docs/concepts/overview/working-with-objects/names/#names
                                    TODO: Add other useful fields. apiVersion, kind, uid?
                                  type: string
                                optional:
                                  description: Specify whether the Secret or its key
                                    must be defined
                                  type: boolean
                              required:
                              - key
                              type: object
                              x-kubernetes-map-type: atomic
                          type: object
                      required:
                      - name
                      type: object
                    type: array
                  extraVolumeMounts:
                    description: Additional volume mounts for the session container
                    items:
                      description: VolumeMount describes a mounting of a Volume within
                        a container.
                      properties:
                        mountPath:
                          description: |-
                            Path within the container at which the volume should be mounted.  Must
                            not contain ':'.
                          type: string
                        mountPropagation:
                          description: |-
                            mountPropagation determines how mounts are propagated from the host
                            to container and the other way around.
                            When not set, MountPropagationNone is used.
                            This field is beta in 1.10.
                          type: string
                        name:
                          description: This must match the Name of a Volume.
                          type: string
                        readOnly:
                          description: |-
                            Mounted read-only if true, read-write otherwise (false or unspecified).
                            Defaults to false.
                          type: boolean
                        subPath:
                          description: |-
                            Path within the volume from which the container's volume should be mounted.
                            Defaults to "" (volume's root).
                          type: string
                        subPathExpr:
                          description: |-
                            Expanded path within the volume from which the container's volume should be mounted.
                            Behaves similarly to SubPath but environment variable references $(VAR_NAME) are expanded using the container's environment.
                            Defaults to "" (volume's root).
                            SubPathExpr and SubPath are mutually exclusive.
                          type: string
                      required:
                      - mountPath
                      - name
                      type: object
                    type: array
                  image:
                    type: string
                  port:
                    default: 8000
                    description: |-
                      The TCP port on the pod where the session can be accessed.
                      If the session has authentication enabled then the ingress and service will point to the authentication container
                      and the authentication proxy container will proxy to this port. If authentication is disabled then the ingress and service
                      route directly to this port. Note that renku reserves the highest TCP value 65535 to run the authentication proxy.
                    exclusiveMaximum: true
                    exclusiveMinimum: true
                    format: int32
                    maximum: 65535
                    minimum: 0
                    type: integer
                  resources:
                    description: Resource requirements and limits in the same format
                      as a Pod in Kubernetes
                    properties:
                      claims:
                        description: |-
                          Claims lists the names of resources, defined in spec.resourceClaims,
                          that are used by this container.


                          This is an alpha field and requires enabling the
                          DynamicResourceAllocation feature gate.


                          This field is immutable. It can only be set for containers.
                        items:
                          description: ResourceClaim references one entry in PodSpec.ResourceClaims.
                          properties:
                            name:
                              description: |-
                                Name must match the name of one entry in pod.spec.resourceClaims of
                                the Pod where this field is used. It makes that resource available
                                inside a container.
                              type: string
                          required:
                          - name
                          type: object
                        type: array
                        x-kubernetes-list-map-keys:
                        - name
                        x-kubernetes-list-type: map
                      limits:
                        additionalProperties:
                          anyOf:
                          - type: integer
                          - type: string
                          pattern: ^(\+|-)?(([0-9]+(\.[0-9]*)?)|(\.[0-9]+))(([KMGTPE]i)|[numkMGTPE]|([eE](\+|-)?(([0-9]+(\.[0-9]*)?)|(\.[0-9]+))))?$
                          x-kubernetes-int-or-string: true
                        description: |-
                          Limits describes the maximum amount of compute resources allowed.
                          More info: https://kubernetes.io/docs/concepts/configuration/manage-resources-containers/
                        type: object
                      requests:
                        additionalProperties:
                          anyOf:
                          - type: integer
                          - type: string
                          pattern: ^(\+|-)?(([0-9]+(\.[0-9]*)?)|(\.[0-9]+))(([KMGTPE]i)|[numkMGTPE]|([eE](\+|-)?(([0-9]+(\.[0-9]*)?)|(\.[0-9]+))))?$
                          x-kubernetes-int-or-string: true
                        description: |-
                          Requests describes the minimum amount of compute resources required.
                          If Requests is omitted for a container, it defaults to Limits if that is explicitly specified,
                          otherwise to an implementation-defined value. Requests cannot exceed Limits.
                          More info: https://kubernetes.io/docs/concepts/configuration/manage-resources-containers/
                        type: object
                    type: object
                  runAsGroup:
                    default: 1000
                    description: |-
                      The group is set on the session and this value is also set as the fsgroup for the whole pod and all session
                      containers.
                    format: int64
                    minimum: 0
                    type: integer
                  runAsUser:
                    default: 1000
                    format: int64
                    minimum: 0
                    type: integer
                  shmSize:
                    anyOf:
                    - type: integer
                    - type: string
                    description: Size of /dev/shm
                    pattern: ^(\+|-)?(([0-9]+(\.[0-9]*)?)|(\.[0-9]+))(([KMGTPE]i)|[numkMGTPE]|([eE](\+|-)?(([0-9]+(\.[0-9]*)?)|(\.[0-9]+))))?$
                    x-kubernetes-int-or-string: true
                  storage:
                    default: {}
                    properties:
                      className:
                        type: string
                      mountPath:
                        default: /workspace
                        description: The absolute mount path for the session volume
                        type: string
                      size:
                        anyOf:
                        - type: integer
                        - type: string
                        default: 1Gi
                        pattern: ^(\+|-)?(([0-9]+(\.[0-9]*)?)|(\.[0-9]+))(([KMGTPE]i)|[numkMGTPE]|([eE](\+|-)?(([0-9]+(\.[0-9]*)?)|(\.[0-9]+))))?$
                        x-kubernetes-int-or-string: true
                    type: object
                  urlPath:
                    default: /
                    description: |-
<<<<<<< HEAD
                      The path where the session can be accessed. If an ingress is enabled then this will be
                      the path prefix for the ingress.
=======
                      The path where the session can be accessed, if an ingress is used this should be a subpath
                      of the ingress.pathPrefix field. For example if the pathPrefix is /foo, this should be /foo or /foo/bar,
                      but it cannot be /baz.
>>>>>>> 35509859
                    type: string
                  workingDir:
                    description: |-
                      The abolute path for the working directory of the session container, if omitted it will use the image
                      working directory.
                    type: string
                required:
                - image
<<<<<<< HEAD
                - port
                type: object
              sidecars:
                description: Control over the sidecars and init containers Amalthea
                  adds to each session
                properties:
                  image:
                    description: |-
                      The docker image with the sidecars CLI.
                      The containers that are templated are decided based on the image version tag, falling back
                      on the latest templates for the latest version. Using a non-official image here is strongly
                      discouraged, if you must then you should use the same semver tags as the official image you
                      started with or based your custom image on.
                    type: string
=======
>>>>>>> 35509859
                type: object
              tolerations:
                description: |-
                  If specified, the pod's tolerations.
                  Passed right through to the Statefulset used for the session.
                items:
                  description: |-
                    The pod this Toleration is attached to tolerates any taint that matches
                    the triple <key,value,effect> using the matching operator <operator>.
                  properties:
                    effect:
                      description: |-
                        Effect indicates the taint effect to match. Empty means match all taint effects.
                        When specified, allowed values are NoSchedule, PreferNoSchedule and NoExecute.
                      type: string
                    key:
                      description: |-
                        Key is the taint key that the toleration applies to. Empty means match all taint keys.
                        If the key is empty, operator must be Exists; this combination means to match all values and all keys.
                      type: string
                    operator:
                      description: |-
                        Operator represents a key's relationship to the value.
                        Valid operators are Exists and Equal. Defaults to Equal.
                        Exists is equivalent to wildcard for value, so that a pod can
                        tolerate all taints of a particular category.
                      type: string
                    tolerationSeconds:
                      description: |-
                        TolerationSeconds represents the period of time the toleration (which must be
                        of effect NoExecute, otherwise this field is ignored) tolerates the taint. By default,
                        it is not set, which means tolerate the taint forever (do not evict). Zero and
                        negative values will be treated as 0 (evict immediately) by the system.
                      format: int64
                      type: integer
                    value:
                      description: |-
                        Value is the taint value the toleration matches to.
                        If the operator is Exists, the value should be empty, otherwise just a regular string.
                      type: string
                  type: object
                type: array
            required:
            - hibernated
            - session
            type: object
          status:
            default: {}
            description: AmaltheaSessionStatus defines the observed state of AmaltheaSession
            properties:
              conditions:
                description: |-
                  Conditions store the status conditions of the AmaltheaSessions. This is a standard thing that
                  many operators implement see https://github.com/kubernetes/community/blob/master/contributors/devel/sig-architecture/api-conventions.md#typical-status-properties
                items:
                  properties:
                    lastTransitionTime:
                      format: date-time
                      type: string
                    message:
                      type: string
                    reason:
                      type: string
                    status:
                      type: string
                    type:
                      type: string
                  required:
                  - status
                  - type
                  type: object
                type: array
              containerCounts:
                description: Counts of the total and ready containers, can represent
                  either regular or init containers.
                properties:
                  ready:
                    type: integer
                  total:
                    type: integer
                type: object
<<<<<<< HEAD
=======
              error:
                description: If the state is failed then the message will contain
                  information about what went wrong, otherwise it is empty
                type: string
>>>>>>> 35509859
              failingSince:
                format: date-time
                type: string
              hibernatedSince:
                format: date-time
                type: string
              idle:
                default: false
                type: boolean
              idleSince:
                format: date-time
                type: string
              initContainerCounts:
                description: Counts of the total and ready containers, can represent
                  either regular or init containers.
                properties:
                  ready:
                    type: integer
                  total:
                    type: integer
                type: object
              state:
                default: NotReady
                enum:
                - Running
                - Failed
                - Hibernated
                - NotReady
                - RunningDegraded
                type: string
              url:
                type: string
            type: object
        type: object
    served: true
    storage: true
    subresources:
      status: {}
status:
  acceptedNames:
    kind: ""
    plural: ""
  conditions: null
  storedVersions: null<|MERGE_RESOLUTION|>--- conflicted
+++ resolved
@@ -2384,15 +2384,10 @@
                   type: object
                 type: array
               extraVolumes:
-<<<<<<< HEAD
-                description: Additional volumes to include in the statefulset for
-                  a session
-=======
                 description: |-
                   Additional volumes to include in the statefulset for a session
                   Volumes used internally by amalthea are all prefixed with 'amalthea-' so as long as you
                   avoid that naming you will avoid conflicts with the volumes that amalthea generates.
->>>>>>> 35509859
                 items:
                   description: Volume represents a named volume in a pod that may
                     be accessed by any container in the pod.
@@ -4014,15 +4009,12 @@
                       rule: self == oldSelf
                   ingressClassName:
                     type: string
-<<<<<<< HEAD
-=======
                   pathPrefix:
                     default: /
                     description: |-
                       The path prefix that will be used in the ingress. If this is explicitly set, then the
                       urlPath value should be a subpath of this value.
                     type: string
->>>>>>> 35509859
                   tlsSecret:
                     description: The name of the TLS secret, same as what is specified
                       in a regular Kubernetes Ingress.
@@ -5361,8 +5353,6 @@
                   Passed right through to the Statefulset used for the session.
                 type: object
                 x-kubernetes-map-type: atomic
-<<<<<<< HEAD
-=======
               reconcileSrategy:
                 default: always
                 description: |-
@@ -5382,7 +5372,6 @@
                 - always
                 - whenFailedOrHibernated
                 type: string
->>>>>>> 35509859
               session:
                 description: Specification for the main session container that the
                   user will access and use
@@ -5666,14 +5655,9 @@
                   urlPath:
                     default: /
                     description: |-
-<<<<<<< HEAD
-                      The path where the session can be accessed. If an ingress is enabled then this will be
-                      the path prefix for the ingress.
-=======
                       The path where the session can be accessed, if an ingress is used this should be a subpath
                       of the ingress.pathPrefix field. For example if the pathPrefix is /foo, this should be /foo or /foo/bar,
                       but it cannot be /baz.
->>>>>>> 35509859
                     type: string
                   workingDir:
                     description: |-
@@ -5682,23 +5666,6 @@
                     type: string
                 required:
                 - image
-<<<<<<< HEAD
-                - port
-                type: object
-              sidecars:
-                description: Control over the sidecars and init containers Amalthea
-                  adds to each session
-                properties:
-                  image:
-                    description: |-
-                      The docker image with the sidecars CLI.
-                      The containers that are templated are decided based on the image version tag, falling back
-                      on the latest templates for the latest version. Using a non-official image here is strongly
-                      discouraged, if you must then you should use the same semver tags as the official image you
-                      started with or based your custom image on.
-                    type: string
-=======
->>>>>>> 35509859
                 type: object
               tolerations:
                 description: |-
@@ -5780,13 +5747,10 @@
                   total:
                     type: integer
                 type: object
-<<<<<<< HEAD
-=======
               error:
                 description: If the state is failed then the message will contain
                   information about what went wrong, otherwise it is empty
                 type: string
->>>>>>> 35509859
               failingSince:
                 format: date-time
                 type: string
