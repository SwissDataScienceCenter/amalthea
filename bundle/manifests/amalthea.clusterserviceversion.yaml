apiVersion: operators.coreos.com/v1alpha1
kind: ClusterServiceVersion
metadata:
  annotations:
    alm-examples: |-
      [
        {
          "apiVersion": "amalthea.dev/v1alpha1",
          "kind": "AmaltheaSession",
          "metadata": {
            "labels": {
              "app.kubernetes.io/created-by": "amalthea",
              "app.kubernetes.io/instance": "amaltheasession-sample",
              "app.kubernetes.io/managed-by": "kustomize",
              "app.kubernetes.io/name": "amaltheasession",
              "app.kubernetes.io/part-of": "amalthea"
            },
            "name": "amaltheasession-sample"
          },
          "spec": null
        }
      ]
    capabilities: Basic Install
<<<<<<< HEAD
    createdAt: "2024-10-09T13:22:54Z"
    operators.operatorframework.io/builder: operator-sdk-v1.36.1
=======
    createdAt: "2024-10-09T09:14:53Z"
    operators.operatorframework.io/builder: operator-sdk-v1.35.0
>>>>>>> d50401c0
    operators.operatorframework.io/project_layout: go.kubebuilder.io/v4
  name: amalthea.v0.0.1
  namespace: placeholder
spec:
  apiservicedefinitions: {}
  customresourcedefinitions:
    owned:
    - description: AmaltheaSession is the Schema for the amaltheasessions API
      displayName: Amalthea Session
      kind: AmaltheaSession
      name: amaltheasessions.amalthea.dev
      statusDescriptors:
<<<<<<< HEAD
      - description: |-
          Conditions store the status conditions of the AmaltheaSessions. This is a standard thing that
          many operators implement see https://github.com/kubernetes/community/blob/master/contributors/devel/sig-architecture/api-conventions.md#typical-status-properties
=======
      - description: Conditions store the status conditions of the AmaltheaSessions.
          This is a standard thing that many operators implement see https://github.com/kubernetes/community/blob/master/contributors/devel/sig-architecture/api-conventions.md#typical-status-properties
>>>>>>> d50401c0
        displayName: Conditions
        path: conditions
      version: v1alpha1
  description: Operator for running amalthea sessions
  displayName: amalthea
  icon:
  - base64data: ""
    mediatype: ""
  install:
    spec:
      clusterPermissions:
      - rules:
        - apiGroups:
          - amalthea.dev
          resources:
          - amaltheasessions
          verbs:
          - create
          - delete
          - get
          - list
          - patch
          - update
          - watch
        - apiGroups:
          - amalthea.dev
          resources:
          - amaltheasessions/finalizers
          verbs:
          - update
        - apiGroups:
          - amalthea.dev
          resources:
          - amaltheasessions/status
          verbs:
          - get
          - patch
          - update
        - apiGroups:
<<<<<<< HEAD
=======
          - apps
          resources:
          - statefulsets
          verbs:
          - create
          - get
          - list
          - patch
          - update
          - watch
        - apiGroups:
          - ""
          resources:
          - persistentvolumeclaims
          verbs:
          - create
          - delete
          - get
          - list
          - patch
          - update
          - watch
        - apiGroups:
          - ""
          resources:
          - pods
          verbs:
          - get
          - list
          - watch
        - apiGroups:
>>>>>>> d50401c0
          - ""
          resources:
          - secrets
          verbs:
          - delete
          - get
          - list
<<<<<<< HEAD
=======
          - watch
        - apiGroups:
          - ""
          resources:
          - services
          verbs:
          - create
          - get
          - list
          - patch
          - update
          - watch
        - apiGroups:
          - metrics.k8s.io
          resources:
          - pods
          verbs:
          - get
          - list
          - watch
        - apiGroups:
          - networking.k8s.io
          resources:
          - ingresses
          verbs:
          - create
          - get
          - list
          - patch
          - update
          - watch
>>>>>>> d50401c0
        - apiGroups:
          - authentication.k8s.io
          resources:
          - tokenreviews
          verbs:
          - create
        - apiGroups:
          - authorization.k8s.io
          resources:
          - subjectaccessreviews
          verbs:
          - create
        serviceAccountName: amalthea-controller-manager
      deployments:
      - label:
          app.kubernetes.io/component: manager
          app.kubernetes.io/created-by: amalthea
          app.kubernetes.io/instance: controller-manager
          app.kubernetes.io/managed-by: kustomize
          app.kubernetes.io/name: deployment
          app.kubernetes.io/part-of: amalthea
          control-plane: controller-manager
        name: amalthea-controller-manager
        spec:
          replicas: 1
          selector:
            matchLabels:
              control-plane: controller-manager
          strategy: {}
          template:
            metadata:
              annotations:
                kubectl.kubernetes.io/default-container: manager
              labels:
                control-plane: controller-manager
            spec:
              containers:
              - args:
                - --secure-listen-address=0.0.0.0:8443
                - --upstream=http://127.0.0.1:8080/
                - --logtostderr=true
                - --v=0
                image: gcr.io/kubebuilder/kube-rbac-proxy:v0.15.0
                name: kube-rbac-proxy
                ports:
                - containerPort: 8443
                  name: https
                  protocol: TCP
                resources:
                  limits:
                    cpu: 500m
                    memory: 128Mi
                  requests:
                    cpu: 5m
                    memory: 64Mi
                securityContext:
                  allowPrivilegeEscalation: false
                  capabilities:
                    drop:
                    - ALL
              - args:
                - --health-probe-bind-address=:8081
                - --metrics-bind-address=127.0.0.1:8080
                - --leader-elect
                command:
                - /manager
                image: controller:latest
                livenessProbe:
                  httpGet:
                    path: /healthz
                    port: 8081
                  initialDelaySeconds: 15
                  periodSeconds: 20
                name: manager
                readinessProbe:
                  httpGet:
                    path: /readyz
                    port: 8081
                  initialDelaySeconds: 5
                  periodSeconds: 10
                resources:
                  limits:
                    cpu: 500m
                    memory: 128Mi
                  requests:
                    cpu: 10m
                    memory: 64Mi
                securityContext:
                  allowPrivilegeEscalation: false
                  capabilities:
                    drop:
                    - ALL
              securityContext:
                runAsNonRoot: true
              serviceAccountName: amalthea-controller-manager
              terminationGracePeriodSeconds: 10
      permissions:
      - rules:
        - apiGroups:
          - ""
          resources:
          - configmaps
          verbs:
          - get
          - list
          - watch
          - create
          - update
          - patch
          - delete
        - apiGroups:
          - coordination.k8s.io
          resources:
          - leases
          verbs:
          - get
          - list
          - watch
          - create
          - update
          - patch
          - delete
        - apiGroups:
          - ""
          resources:
          - events
          verbs:
          - create
          - patch
        serviceAccountName: amalthea-controller-manager
    strategy: deployment
  installModes:
  - supported: false
    type: OwnNamespace
  - supported: false
    type: SingleNamespace
  - supported: false
    type: MultiNamespace
  - supported: true
    type: AllNamespaces
  keywords:
  - sessions
  links:
  - name: Amalthea
    url: https://amalthea.domain
  maturity: alpha
  provider:
    name: amalthea
  version: 0.0.1<|MERGE_RESOLUTION|>--- conflicted
+++ resolved
@@ -21,13 +21,8 @@
         }
       ]
     capabilities: Basic Install
-<<<<<<< HEAD
     createdAt: "2024-10-09T13:22:54Z"
     operators.operatorframework.io/builder: operator-sdk-v1.36.1
-=======
-    createdAt: "2024-10-09T09:14:53Z"
-    operators.operatorframework.io/builder: operator-sdk-v1.35.0
->>>>>>> d50401c0
     operators.operatorframework.io/project_layout: go.kubebuilder.io/v4
   name: amalthea.v0.0.1
   namespace: placeholder
@@ -40,14 +35,9 @@
       kind: AmaltheaSession
       name: amaltheasessions.amalthea.dev
       statusDescriptors:
-<<<<<<< HEAD
       - description: |-
           Conditions store the status conditions of the AmaltheaSessions. This is a standard thing that
           many operators implement see https://github.com/kubernetes/community/blob/master/contributors/devel/sig-architecture/api-conventions.md#typical-status-properties
-=======
-      - description: Conditions store the status conditions of the AmaltheaSessions.
-          This is a standard thing that many operators implement see https://github.com/kubernetes/community/blob/master/contributors/devel/sig-architecture/api-conventions.md#typical-status-properties
->>>>>>> d50401c0
         displayName: Conditions
         path: conditions
       version: v1alpha1
@@ -87,8 +77,6 @@
           - patch
           - update
         - apiGroups:
-<<<<<<< HEAD
-=======
           - apps
           resources:
           - statefulsets
@@ -120,7 +108,6 @@
           - list
           - watch
         - apiGroups:
->>>>>>> d50401c0
           - ""
           resources:
           - secrets
@@ -128,8 +115,6 @@
           - delete
           - get
           - list
-<<<<<<< HEAD
-=======
           - watch
         - apiGroups:
           - ""
@@ -161,7 +146,6 @@
           - patch
           - update
           - watch
->>>>>>> d50401c0
         - apiGroups:
           - authentication.k8s.io
           resources:
