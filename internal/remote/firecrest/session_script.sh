--- conflicted
+++ resolved
@@ -162,10 +162,6 @@
 # Load the wstunnel secret
 export WSTUNNEL_SECRET="$(cat "${SECRETS_DIR}/wstunnel_secret")"
 
-<<<<<<< HEAD
-=======
-echo "TODO: setup git repositories..."
->>>>>>> f2c66678
 echo "TODO: setup rclone mounts..."
 
 # echo "Setting up example rclone mount..."
