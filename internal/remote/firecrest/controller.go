--- conflicted
+++ resolved
@@ -114,18 +114,16 @@
 	// TODO: 1. we should save the job ID on disk, on the session PVC
 	// TODO: 2. try to load the currently running job ID from disk
 
-<<<<<<< HEAD
 	// do not do anything if `fakeStart` is true
 	if c.fakeStart {
 		c.jobID = "fake-job-id"
 		slog.Info("fake start", "jobID", c.jobID, "env", os.Environ())
 		return nil
 	}
-=======
+
 	// TODO: should the 15-minute timeout be configurable?
 	startCtx, cancel := context.WithTimeout(ctx, 15*time.Minute)
 	defer cancel()
->>>>>>> f2c66678
 
 	// Start a go routine to update the session status
 	go c.periodicSessionStatus(ctx)
