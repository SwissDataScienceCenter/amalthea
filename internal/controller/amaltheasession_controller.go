/*
Copyright 2024.

Licensed under the Apache License, Version 2.0 (the "License");
you may not use this file except in compliance with the License.
You may obtain a copy of the License at

    http://www.apache.org/licenses/LICENSE-2.0

Unless required by applicable law or agreed to in writing, software
distributed under the License is distributed on an "AS IS" BASIS,
WITHOUT WARRANTIES OR CONDITIONS OF ANY KIND, either express or implied.
See the License for the specific language governing permissions and
limitations under the License.
*/

package controller

import (
	"context"
	"errors"
	"reflect"
	"time"

	appsv1 "k8s.io/api/apps/v1"
	corev1 "k8s.io/api/core/v1"
	networkingv1 "k8s.io/api/networking/v1"
	apierrors "k8s.io/apimachinery/pkg/api/errors"

	"k8s.io/apimachinery/pkg/runtime"
	metricsv1beta1 "k8s.io/metrics/pkg/client/clientset/versioned/typed/metrics/v1beta1"

	ctrl "sigs.k8s.io/controller-runtime"
	"sigs.k8s.io/controller-runtime/pkg/client"
	"sigs.k8s.io/controller-runtime/pkg/controller/controllerutil"
	"sigs.k8s.io/controller-runtime/pkg/log"

	amaltheadevv1alpha1 "github.com/SwissDataScienceCenter/amalthea/api/v1alpha1"
)

// AmaltheaSessionReconciler reconciles a AmaltheaSession object
type AmaltheaSessionReconciler struct {
	client.Client
	Scheme        *runtime.Scheme
	MetricsClient metricsv1beta1.PodMetricsesGetter
	ClusterType   amaltheadevv1alpha1.ClusterType
}

// finalizers
const secretCleanupFinalizerName = "amalthea.dev/secrets-finalizer"

// +kubebuilder:rbac:groups=amalthea.dev,resources=hpcamaltheasessions,verbs=get;list;watch;create;update;patch;delete
// +kubebuilder:rbac:groups=amalthea.dev,resources=hpcamaltheasessions/status,verbs=get;update;patch
// +kubebuilder:rbac:groups=amalthea.dev,resources=hpcamaltheasessions/finalizers,verbs=update
// +kubebuilder:rbac:groups=core,resources=secrets,verbs=list;watch;delete;create;patch
// +kubebuilder:rbac:groups=core,resources=pods,verbs=get;list;watch
// +kubebuilder:rbac:groups=core,resources=persistentvolumeclaims,verbs=get;list;watch;create;update;patch
// +kubebuilder:rbac:groups=core,resources=services,verbs=get;list;watch;create;update;patch
// +kubebuilder:rbac:groups=core,resources=events,verbs=get;list;watch
// +kubebuilder:rbac:groups=apps,resources=statefulsets,verbs=get;list;watch;create;update;patch
// +kubebuilder:rbac:groups=networking.k8s.io,resources=ingresses,verbs=get;list;watch;create;update;patch
// +kubebuilder:rbac:groups=metrics.k8s.io,resources=pods,verbs=get;list;watch

// Reconcile is part of the main kubernetes reconciliation loop which aims to
// move the current state of the cluster closer to the desired state.
// TODO(user): Modify the Reconcile function to compare the state specified by
// the AmaltheaSession object against the actual cluster state, and then
// perform operations to make the cluster state reflect the state specified by
// the user.
//
// For more details, check Reconcile and its Result here:
// - https://pkg.go.dev/sigs.k8s.io/controller-runtime@v0.16.3/pkg/reconcile
func (r *AmaltheaSessionReconciler) Reconcile(ctx context.Context, req ctrl.Request) (ctrl.Result, error) {
	log := log.FromContext(ctx)

	amaltheasession := &amaltheadevv1alpha1.HpcAmaltheaSession{}
	err := r.Get(ctx, req.NamespacedName, amaltheasession)
	if err != nil {
		if apierrors.IsNotFound(err) {
			// If the custom resource is not found then, it usually means that it was deleted or not created
			// In this way, we will stop the reconciliation
			log.Info("amaltheasession resource not found. Ignoring since object must be deleted")
			return ctrl.Result{}, nil
		}
		// Error reading the object - requeue the request.
		log.Error(err, "Failed to get amaltheasession")
		return ctrl.Result{}, err
	}

	if amaltheasession.GetDeletionTimestamp() == nil {
		if reflect.DeepEqual(amaltheasession.Status, amaltheadevv1alpha1.AmaltheaSessionStatus{State: amaltheadevv1alpha1.NotReady, Idle: false}) {
			// First status update/render
			amaltheasession.Status.URL = amaltheasession.GetURLString()
			err := r.Status().Update(ctx, amaltheasession)
			if err != nil {
				err = r.Get(ctx, req.NamespacedName, amaltheasession)
				if err != nil {
					return ctrl.Result{}, err
				}
				err = r.Status().Update(ctx, amaltheasession)
				if err != nil {
					return ctrl.Result{}, err
				}
			}
		}
		// The object is not being deleted, so if it does not have our finalizer,
		// then lets add the finalizer and update the object. This is equivalent
		// to registering our finalizer.
		if len(amaltheasession.AdoptedSecrets().Items) > 0 && !controllerutil.ContainsFinalizer(amaltheasession, secretCleanupFinalizerName) {
			controllerutil.AddFinalizer(amaltheasession, secretCleanupFinalizerName)
			if err := r.Update(ctx, amaltheasession); err != nil {
				return ctrl.Result{}, err
			}
		}
	} else {
		amaltheasession.Status.State = amaltheadevv1alpha1.NotReady
		err := r.Status().Update(ctx, amaltheasession)
		if err != nil {
			// The status update can fail if the CR is out of date, re-read the CR here and retry
			err = r.Get(ctx, req.NamespacedName, amaltheasession)
			if err != nil {
				return ctrl.Result{}, err
			}
			amaltheasession.Status.State = amaltheadevv1alpha1.NotReady
			err = r.Status().Update(ctx, amaltheasession)
			if err != nil {
				return ctrl.Result{}, err
			}
		}

		// The object is being deleted
		if controllerutil.ContainsFinalizer(amaltheasession, secretCleanupFinalizerName) {
			if err := r.deleteSecrets(ctx, amaltheasession); err != nil {
				return ctrl.Result{}, err
			}

			// remove our finalizer from the list and update it.
			controllerutil.RemoveFinalizer(amaltheasession, secretCleanupFinalizerName)
			if err := r.Update(ctx, amaltheasession); err != nil {
				return ctrl.Result{}, err
			}
		}

		return ctrl.Result{Requeue: true}, nil
	}

	log.Info("spec", "cr", amaltheasession)

	// TODO: handle session location "remote"

<<<<<<< HEAD
	children, err := NewChildResources(amaltheasession)
=======
	children, err := NewChildResources(amaltheasession, r.ClusterType)
>>>>>>> 46d5c658
	if err != nil {
		log.Error(
			err,
			"There was an error in generating the Kubernetes resources based on AmaltheaSession specification. Please report this with the Renku developers.",
			"name",
			amaltheasession.GetName(),
			"namespace",
			amaltheasession.GetNamespace(),
		)
		return ctrl.Result{}, err
	}

	updates, err := children.Reconcile(ctx, r.Client, amaltheasession)
	if err != nil {
		log.Error(err, "Failed when reconciling children")
		return ctrl.Result{}, err
	}

	newStatus := updates.Status(ctx, r, amaltheasession)
	statusChanged := reflect.DeepEqual(amaltheasession.Status, newStatus)
	amaltheasession.Status = newStatus
	err = r.Status().Update(ctx, amaltheasession)
	if err != nil {
		// The status update can fail if the CR is out of date, re-read the CR here and retry
		err = r.Get(ctx, req.NamespacedName, amaltheasession)
		if err != nil {
			return ctrl.Result{}, err
		}
		amaltheasession.Status = newStatus
		err = r.Status().Update(ctx, amaltheasession)
		if err != nil {
			return ctrl.Result{}, err
		}
	}

	if amaltheasession.NeedsDeletion() {
		err = r.Delete(ctx, amaltheasession)
		log.Info("custom resource deleted")
		return ctrl.Result{}, err
	}

	err = updateHibernationState(ctx, r, amaltheasession)
	if err != nil {
		return ctrl.Result{}, err
	}

	// Now requeue to make sure we can watch for idleness and other status changes
	requeueAfter := time.Second * 10
	if statusChanged {
		// If the status is evolving we should requeue faster
		requeueAfter = 0
	}
	return ctrl.Result{Requeue: true, RequeueAfter: requeueAfter}, nil
}

func (r *AmaltheaSessionReconciler) deleteSecrets(ctx context.Context, cr *amaltheadevv1alpha1.HpcAmaltheaSession) error {
	adoptedSecrets := cr.AdoptedSecrets()
	if len(adoptedSecrets.Items) == 0 {
		log := log.FromContext(ctx)
		log.Info("Secret deletion finalizer called without any secret adopted, doing nothing")
		return nil
	}

	// create an initial empty error list
	error_list := errors.Join(nil, nil)
	for _, item := range adoptedSecrets.Items {
		err := r.Delete(ctx, &item)
		if err != nil {
			if !apierrors.IsNotFound(err) {
				error_list = errors.Join(error_list, err)
			}
		}
	}
	return error_list
}

// SetupWithManager sets up the controller with the Manager.
func (r *AmaltheaSessionReconciler) SetupWithManager(mgr ctrl.Manager) error {
	return ctrl.NewControllerManagedBy(mgr).
		For(&amaltheadevv1alpha1.HpcAmaltheaSession{}).
		Owns(&appsv1.StatefulSet{}).
		Owns(&corev1.Service{}).
		Owns(&networkingv1.Ingress{}).
		Owns(&corev1.PersistentVolumeClaim{}).
		Owns(&corev1.Secret{}).
		Complete(r)
}<|MERGE_RESOLUTION|>--- conflicted
+++ resolved
@@ -148,11 +148,7 @@
 
 	// TODO: handle session location "remote"
 
-<<<<<<< HEAD
-	children, err := NewChildResources(amaltheasession)
-=======
 	children, err := NewChildResources(amaltheasession, r.ClusterType)
->>>>>>> 46d5c658
 	if err != nil {
 		log.Error(
 			err,
