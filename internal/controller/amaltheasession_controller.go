/*
Copyright 2024.

Licensed under the Apache License, Version 2.0 (the "License");
you may not use this file except in compliance with the License.
You may obtain a copy of the License at

    http://www.apache.org/licenses/LICENSE-2.0

Unless required by applicable law or agreed to in writing, software
distributed under the License is distributed on an "AS IS" BASIS,
WITHOUT WARRANTIES OR CONDITIONS OF ANY KIND, either express or implied.
See the License for the specific language governing permissions and
limitations under the License.
*/

package controller

import (
	"context"
	"errors"
	"reflect"
	"time"

	appsv1 "k8s.io/api/apps/v1"
	corev1 "k8s.io/api/core/v1"
	networkingv1 "k8s.io/api/networking/v1"
	apierrors "k8s.io/apimachinery/pkg/api/errors"

	"k8s.io/apimachinery/pkg/runtime"
	metricsv1beta1 "k8s.io/metrics/pkg/client/clientset/versioned/typed/metrics/v1beta1"

	ctrl "sigs.k8s.io/controller-runtime"
	"sigs.k8s.io/controller-runtime/pkg/client"
	"sigs.k8s.io/controller-runtime/pkg/controller/controllerutil"
	"sigs.k8s.io/controller-runtime/pkg/log"

	amaltheadevv1alpha1 "github.com/SwissDataScienceCenter/amalthea/api/v1alpha1"
)

// AmaltheaSessionReconciler reconciles a AmaltheaSession object
type AmaltheaSessionReconciler struct {
	client.Client
	Scheme        *runtime.Scheme
	MetricsClient metricsv1beta1.PodMetricsesGetter
}

// finalizers
const secretCleanupFinalizerName = "amalthea.dev/secrets-finalizer"

//+kubebuilder:rbac:groups=amalthea.dev,resources=amaltheasessions,verbs=get;list;watch;create;update;patch;delete
//+kubebuilder:rbac:groups=amalthea.dev,resources=amaltheasessions/status,verbs=get;update;patch
//+kubebuilder:rbac:groups=amalthea.dev,resources=amaltheasessions/finalizers,verbs=update
//+kubebuilder:rbac:groups=core,resources=secrets,verbs=get;list;watch;delete
//+kubebuilder:rbac:groups=core,resources=pods,verbs=get;list;watch
//+kubebuilder:rbac:groups=core,resources=persistentvolumeclaims,verbs=get;list;watch;create;update;patch;delete
//+kubebuilder:rbac:groups=core,resources=services,verbs=get;list;watch;create;update;patch
//+kubebuilder:rbac:groups=apps,resources=statefulsets,verbs=get;list;watch;create;update;patch
//+kubebuilder:rbac:groups=networking.k8s.io,resources=ingresses,verbs=get;list;watch;create;update;patch
//+kubebuilder:rbac:groups=metrics.k8s.io,resources=pods,verbs=get;list;watch

// Reconcile is part of the main kubernetes reconciliation loop which aims to
// move the current state of the cluster closer to the desired state.
// TODO(user): Modify the Reconcile function to compare the state specified by
// the AmaltheaSession object against the actual cluster state, and then
// perform operations to make the cluster state reflect the state specified by
// the user.
//
// For more details, check Reconcile and its Result here:
// - https://pkg.go.dev/sigs.k8s.io/controller-runtime@v0.16.3/pkg/reconcile
func (r *AmaltheaSessionReconciler) Reconcile(ctx context.Context, req ctrl.Request) (ctrl.Result, error) {
	log := log.FromContext(ctx)

	amaltheasession := &amaltheadevv1alpha1.AmaltheaSession{}
	err := r.Get(ctx, req.NamespacedName, amaltheasession)
	if err != nil {
		if apierrors.IsNotFound(err) {
			// If the custom resource is not found then, it usually means that it was deleted or not created
			// In this way, we will stop the reconciliation
			log.Info("amaltheasession resource not found. Ignoring since object must be deleted")
			return ctrl.Result{}, nil
		}
		// Error reading the object - requeue the request.
		log.Error(err, "Failed to get amaltheasession")
		return ctrl.Result{}, err
	}

	if amaltheasession.GetDeletionTimestamp() == nil {
		if reflect.DeepEqual(amaltheasession.Status, amaltheadevv1alpha1.AmaltheaSessionStatus{State: amaltheadevv1alpha1.NotReady, Idle: false}) {
			// First status update/render
			amaltheasession.Status.URL = amaltheasession.GetURLString()
			err := r.Status().Update(ctx, amaltheasession)
			if err != nil {
				err = r.Get(ctx, req.NamespacedName, amaltheasession)
				if err != nil {
					return ctrl.Result{}, err
				}
				err = r.Status().Update(ctx, amaltheasession)
				if err != nil {
					return ctrl.Result{}, err
				}
			}
		}
		// The object is not being deleted, so if it does not have our finalizer,
		// then lets add the finalizer and update the object. This is equivalent
		// to registering our finalizer.
		if len(amaltheasession.AdoptedSecrets().Items) > 0 && !controllerutil.ContainsFinalizer(amaltheasession, secretCleanupFinalizerName) {
			controllerutil.AddFinalizer(amaltheasession, secretCleanupFinalizerName)
			if err := r.Update(ctx, amaltheasession); err != nil {
				return ctrl.Result{}, err
			}
		}
	} else {
		amaltheasession.Status.State = amaltheadevv1alpha1.NotReady
		err := r.Status().Update(ctx, amaltheasession)
		if err != nil {
			// The status update can fail if the CR is out of date, re-read the CR here and retry
			err = r.Get(ctx, req.NamespacedName, amaltheasession)
			if err != nil {
				return ctrl.Result{}, err
			}
			amaltheasession.Status.State = amaltheadevv1alpha1.NotReady
			err = r.Status().Update(ctx, amaltheasession)
			if err != nil {
				return ctrl.Result{}, err
			}
		}

		// The object is being deleted
		if controllerutil.ContainsFinalizer(amaltheasession, secretCleanupFinalizerName) {
			if err := r.deleteSecrets(ctx, amaltheasession); err != nil {
				return ctrl.Result{}, err
			}

			// remove our finalizer from the list and update it.
			controllerutil.RemoveFinalizer(amaltheasession, secretCleanupFinalizerName)
			if err := r.Update(ctx, amaltheasession); err != nil {
				return ctrl.Result{}, err
			}
		}

		return ctrl.Result{Requeue: true}, nil
	}

	log.Info("spec", "cr", amaltheasession)

	children, err := NewChildResources(amaltheasession)
	if err != nil {
		log.Error(
			err,
<<<<<<< HEAD
			"Could not template child resources",
=======
			"There was an error in generating the Kubernetes resources based on AmaltheaSession specification. Please report this with the Renku developers.",
>>>>>>> 1cee3f32
			"name",
			amaltheasession.GetName(),
			"namespace",
			amaltheasession.GetNamespace(),
		)
		return ctrl.Result{}, err
	}
	updates, err := children.Reconcile(ctx, r.Client, amaltheasession)
	if err != nil {
		log.Error(err, "Failed when reconciling children")
		return ctrl.Result{}, err
	}

	newStatus := updates.Status(ctx, r, amaltheasession)
	statusChanged := reflect.DeepEqual(amaltheasession.Status, newStatus)
	amaltheasession.Status = newStatus
	err = r.Status().Update(ctx, amaltheasession)
	if err != nil {
		// The status update can fail if the CR is out of date, re-read the CR here and retry
		err = r.Get(ctx, req.NamespacedName, amaltheasession)
		if err != nil {
			return ctrl.Result{}, err
		}
		amaltheasession.Status = newStatus
		err = r.Status().Update(ctx, amaltheasession)
		if err != nil {
			return ctrl.Result{}, err
		}
	}

	if amaltheasession.NeedsDeletion() {
		err = r.Client.Delete(ctx, amaltheasession)
		log.Info("custom resource deleted")
		return ctrl.Result{}, err
	}

	err = updateHibernationState(ctx, r, amaltheasession)
	if err != nil {
		return ctrl.Result{}, err
	}

	// Now requeue to make sure we can watch for idleness and other status changes
	requeueAfter := time.Second * 10
	if statusChanged {
		// If the status is evolving we should requeue faster
		requeueAfter = 0
	}
	return ctrl.Result{Requeue: true, RequeueAfter: requeueAfter}, nil
}

func (r *AmaltheaSessionReconciler) deleteSecrets(ctx context.Context, cr *amaltheadevv1alpha1.AmaltheaSession) error {
	adoptedSecrets := cr.AdoptedSecrets()
	if len(adoptedSecrets.Items) == 0 {
		log := log.FromContext(ctx)
		log.Info("Secret deletion finalizer called without any secret adopted, doing nothing")
		return nil
	}

	// create an initial empty error list
	error_list := errors.Join(nil, nil)
	for _, item := range adoptedSecrets.Items {
		err := r.Delete(ctx, &item)
		if err != nil {
			if !apierrors.IsNotFound(err) {
				error_list = errors.Join(error_list, err)
			}
		}
	}
	return error_list
}

// SetupWithManager sets up the controller with the Manager.
func (r *AmaltheaSessionReconciler) SetupWithManager(mgr ctrl.Manager) error {
	return ctrl.NewControllerManagedBy(mgr).
		For(&amaltheadevv1alpha1.AmaltheaSession{}).
		Owns(&appsv1.StatefulSet{}).
		Owns(&corev1.Service{}).
		Owns(&networkingv1.Ingress{}).
		Owns(&corev1.PersistentVolumeClaim{}).
		Complete(r)
}<|MERGE_RESOLUTION|>--- conflicted
+++ resolved
@@ -148,11 +148,7 @@
 	if err != nil {
 		log.Error(
 			err,
-<<<<<<< HEAD
-			"Could not template child resources",
-=======
 			"There was an error in generating the Kubernetes resources based on AmaltheaSession specification. Please report this with the Renku developers.",
->>>>>>> 1cee3f32
 			"name",
 			amaltheasession.GetName(),
 			"namespace",
