/*
Copyright 2024.

Licensed under the Apache License, Version 2.0 (the "License");
you may not use this file except in compliance with the License.
You may obtain a copy of the License at

    http://www.apache.org/licenses/LICENSE-2.0

Unless required by applicable law or agreed to in writing, software
distributed under the License is distributed on an "AS IS" BASIS,
WITHOUT WARRANTIES OR CONDITIONS OF ANY KIND, either express or implied.
See the License for the specific language governing permissions and
limitations under the License.
*/

package controller

import (
	"context"
	"time"

	appsv1 "k8s.io/api/apps/v1"
	corev1 "k8s.io/api/core/v1"
	networkingv1 "k8s.io/api/networking/v1"
	apierrors "k8s.io/apimachinery/pkg/api/errors"
<<<<<<< HEAD
=======
	"k8s.io/apimachinery/pkg/api/meta"
	metav1 "k8s.io/apimachinery/pkg/apis/meta/v1"
>>>>>>> d710bcf8

	"k8s.io/apimachinery/pkg/runtime"
	"k8s.io/apimachinery/pkg/types"
	ctrl "sigs.k8s.io/controller-runtime"
	"sigs.k8s.io/controller-runtime/pkg/client"
	"sigs.k8s.io/controller-runtime/pkg/log"

	amaltheadevv1alpha1 "github.com/SwissDataScienceCenter/amalthea/api/v1alpha1"
)

// AmaltheaSessionReconciler reconciles a AmaltheaSession object
type AmaltheaSessionReconciler struct {
	client.Client
	Scheme *runtime.Scheme
}

// Definitions to manage status conditions
const (
	// typeAvailableAmaltheaSession represents the status of the StatefulSet reconciliation
	typeAvailableAmaltheaSession = "Available"
	// typeDegradedAmaltheaSession represents the status used when the custom resource is deleted and the finalizer operations are must to occur.
	typeDegradedAmaltheaSession = "Degraded"
)

//+kubebuilder:rbac:groups=amalthea.dev,resources=amaltheasessions,verbs=get;list;watch;create;update;patch;delete
//+kubebuilder:rbac:groups=amalthea.dev,resources=amaltheasessions/status,verbs=get;update;patch
//+kubebuilder:rbac:groups=amalthea.dev,resources=amaltheasessions/finalizers,verbs=update

// Reconcile is part of the main kubernetes reconciliation loop which aims to
// move the current state of the cluster closer to the desired state.
// TODO(user): Modify the Reconcile function to compare the state specified by
// the AmaltheaSession object against the actual cluster state, and then
// perform operations to make the cluster state reflect the state specified by
// the user.
//
// For more details, check Reconcile and its Result here:
// - https://pkg.go.dev/sigs.k8s.io/controller-runtime@v0.16.3/pkg/reconcile
func (r *AmaltheaSessionReconciler) Reconcile(ctx context.Context, req ctrl.Request) (ctrl.Result, error) {
	log := log.FromContext(ctx)

	amaltheasession := &amaltheadevv1alpha1.AmaltheaSession{}
	err := r.Get(ctx, req.NamespacedName, amaltheasession)
	if err != nil {
		if apierrors.IsNotFound(err) {
			// If the custom resource is not found then, it usually means that it was deleted or not created
			// In this way, we will stop the reconciliation
			log.Info("amaltheasession resource not found. Ignoring since object must be deleted")
			return ctrl.Result{}, nil
		}
		// Error reading the object - requeue the request.
		log.Error(err, "Failed to get amaltheasession")
		return ctrl.Result{}, err
	}

<<<<<<< HEAD
	if amaltheasession.GetDeletionTimestamp() != nil {
		amaltheasession.Status.State = amaltheadevv1alpha1.NotReady
		err := r.Status().Update(ctx, amaltheasession)
		if err != nil {
			// The status update can fail if the CR is out of date, re-read the CR here and retry
			err = r.Get(ctx, req.NamespacedName, amaltheasession)
			if err != nil {
				return ctrl.Result{}, err
			}
			amaltheasession.Status.State = amaltheadevv1alpha1.NotReady
			err = r.Status().Update(ctx, amaltheasession)
			if err != nil {
				return ctrl.Result{}, err
			}
		}
		return ctrl.Result{Requeue: true}, nil
	}

	children := NewChildResources(amaltheasession)
	updates := children.Reconcile(ctx, r.Client)
	newStatus := updates.Status(ctx, r.Client, amaltheasession)
	amaltheasession.Status = newStatus
	err = r.Status().Update(ctx, amaltheasession)
	if err != nil {
		// The status update can fail if the CR is out of date, re-read the CR here and retry
		err = r.Get(ctx, req.NamespacedName, amaltheasession)
		if err != nil {
			return ctrl.Result{}, err
		}
		amaltheasession.Status = newStatus
		err = r.Status().Update(ctx, amaltheasession)
		if err != nil {
			return ctrl.Result{}, err
		}
=======
	if amaltheasession.Status.Conditions == nil || len(amaltheasession.Status.Conditions) == 0 {
		meta.SetStatusCondition(&amaltheasession.Status.Conditions, metav1.Condition{Type: typeAvailableAmaltheaSession, Status: metav1.ConditionUnknown, Reason: "Reconciling", Message: "Starting reconciliation"})
		if err = r.Status().Update(ctx, amaltheasession); err != nil {
			log.Error(err, "Failed to update amaltheasession status")
			return ctrl.Result{}, err
		}

		// Let's re-fetch the amaltheasession Custom Resource after update the status
		// so that we have the latest state of the resource on the cluster and we will avoid
		// raise the issue "the object has been modified, please apply
		// your changes to the latest version and try again" which would re-trigger the reconciliation
		// if we try to update it again in the following operations
		if err := r.Get(ctx, req.NamespacedName, amaltheasession); err != nil {
			log.Error(err, "Failed to re-fetch amaltheasession")
			return ctrl.Result{}, err
		}
	}

	// Check if the AmaltheaSession instance is marked to be deleted, which is
	// indicated by the deletion timestamp being set.
	isAmaltheaSessionMarkedToBeDeleted := amaltheasession.GetDeletionTimestamp() != nil
	if isAmaltheaSessionMarkedToBeDeleted {
		// Add finalizer handling if needed
		return ctrl.Result{}, nil
	}

	children := amaltheasession.Children()

	// Handle StatefulSet

	found_sts := &appsv1.StatefulSet{}
	err = r.Get(ctx, types.NamespacedName{Name: amaltheasession.Name, Namespace: amaltheasession.Namespace}, found_sts)
	if err != nil && apierrors.IsNotFound(err) {
		// Define a new StatefulSet
		sts := &children.StatefulSet
		log.Info("Creating a new StatefulSet",
			"StatefulSet.Namespace", sts.Namespace, "StatefulSet.Name", sts.Name)
		if err = r.Create(ctx, sts); err != nil {
			log.Error(err, "Failed to create new StatefulSet",
				"StatefulSet.Namespace", sts.Namespace, "StatefulSet.Name", sts.Name)
			return ctrl.Result{}, err
		}
		// StatefulSet created successfully
		// We will requeue the reconciliation so that we can ensure the state
		// and move forward for the next operations
		// return ctrl.Result{RequeueAfter: time.Minute}, nil
	} else if err != nil {
		log.Error(err, "Failed to get StatefulSet")
		// Let's return the error for the reconciliation be re-trigged again
		return ctrl.Result{}, err
	}

	// Handle Service

	svc_found := &corev1.Service{}
	err = r.Get(ctx, types.NamespacedName{Name: amaltheasession.Name, Namespace: amaltheasession.Namespace}, svc_found)
	if err != nil && apierrors.IsNotFound(err) {
		// Define a new service
		svc := &children.Service
		log.Info("Creating a new Service",
			"Service.Namespace", svc.Namespace, "Service.Name", svc.Name)
		if err = r.Create(ctx, svc); err != nil {
			log.Error(err, "Failed to create new Service",
				"Service.Namespace", svc.Namespace, "Service.Name", svc.Name)
			return ctrl.Result{}, err
		}
		// Service created successfully
		// We will requeue the reconciliation so that we can ensure the state
		// and move forward for the next operations
		return ctrl.Result{RequeueAfter: time.Minute}, nil
	} else if err != nil {
		log.Error(err, "Failed to get Service")
		// Let's return the error for the reconciliation be re-trigged again
		return ctrl.Result{}, err
	}

	// Handle Ingress

	if children.Ingress == nil {
		log.Info("No ingress specified")
		return ctrl.Result{}, nil
	}

	ing_found := &networkingv1.Ingress{}
	err = r.Get(ctx, types.NamespacedName{Name: amaltheasession.Name, Namespace: amaltheasession.Namespace}, ing_found)
	if err != nil && apierrors.IsNotFound(err) {
		ing := children.Ingress
		log.Info("Creating a new Ingress",
			"Ingress.Namespace", ing.Namespace, "Ingress.Name", ing.Name)
		if err = r.Create(ctx, ing); err != nil {
			log.Error(err, "Failed to create new Ingress",
				"Ingress.Namespace", ing.Namespace, "Ingress.Name", ing.Name)
			return ctrl.Result{}, err
		}
		// Ingress created successfully
		// We will requeue the reconciliation so that we can ensure the state
		// and move forward for the next operations
		return ctrl.Result{RequeueAfter: time.Minute}, nil
	} else if err != nil {
		log.Error(err, "Failed to get Ingress")
		// Let's return the error for the reconciliation be re-trigged again
		return ctrl.Result{}, err
>>>>>>> d710bcf8
	}

	// Now requeue to make sure we can watch for idleness and other status changes
	return ctrl.Result{Requeue: true, RequeueAfter: time.Second * 10}, nil
}

// SetupWithManager sets up the controller with the Manager.
func (r *AmaltheaSessionReconciler) SetupWithManager(mgr ctrl.Manager) error {
	return ctrl.NewControllerManagedBy(mgr).
		For(&amaltheadevv1alpha1.AmaltheaSession{}).
		Owns(&appsv1.StatefulSet{}).
		Owns(&corev1.Service{}).
		Owns(&networkingv1.Ingress{}).
<<<<<<< HEAD
		Owns(&corev1.PersistentVolumeClaim{}).
=======
>>>>>>> d710bcf8
		Complete(r)
}<|MERGE_RESOLUTION|>--- conflicted
+++ resolved
@@ -24,11 +24,8 @@
 	corev1 "k8s.io/api/core/v1"
 	networkingv1 "k8s.io/api/networking/v1"
 	apierrors "k8s.io/apimachinery/pkg/api/errors"
-<<<<<<< HEAD
-=======
 	"k8s.io/apimachinery/pkg/api/meta"
 	metav1 "k8s.io/apimachinery/pkg/apis/meta/v1"
->>>>>>> d710bcf8
 
 	"k8s.io/apimachinery/pkg/runtime"
 	"k8s.io/apimachinery/pkg/types"
@@ -83,7 +80,110 @@
 		return ctrl.Result{}, err
 	}
 
-<<<<<<< HEAD
+	if amaltheasession.Status.Conditions == nil || len(amaltheasession.Status.Conditions) == 0 {
+		meta.SetStatusCondition(&amaltheasession.Status.Conditions, metav1.Condition{Type: typeAvailableAmaltheaSession, Status: metav1.ConditionUnknown, Reason: "Reconciling", Message: "Starting reconciliation"})
+		if err = r.Status().Update(ctx, amaltheasession); err != nil {
+			log.Error(err, "Failed to update amaltheasession status")
+			return ctrl.Result{}, err
+		}
+
+		// Let's re-fetch the amaltheasession Custom Resource after update the status
+		// so that we have the latest state of the resource on the cluster and we will avoid
+		// raise the issue "the object has been modified, please apply
+		// your changes to the latest version and try again" which would re-trigger the reconciliation
+		// if we try to update it again in the following operations
+		if err := r.Get(ctx, req.NamespacedName, amaltheasession); err != nil {
+			log.Error(err, "Failed to re-fetch amaltheasession")
+			return ctrl.Result{}, err
+		}
+	}
+
+	// Check if the AmaltheaSession instance is marked to be deleted, which is
+	// indicated by the deletion timestamp being set.
+	isAmaltheaSessionMarkedToBeDeleted := amaltheasession.GetDeletionTimestamp() != nil
+	if isAmaltheaSessionMarkedToBeDeleted {
+		// Add finalizer handling if needed
+		return ctrl.Result{}, nil
+	}
+
+	children := amaltheasession.Children()
+
+	// Handle StatefulSet
+
+	found_sts := &appsv1.StatefulSet{}
+	err = r.Get(ctx, types.NamespacedName{Name: amaltheasession.Name, Namespace: amaltheasession.Namespace}, found_sts)
+	if err != nil && apierrors.IsNotFound(err) {
+		// Define a new StatefulSet
+		sts := &children.StatefulSet
+		log.Info("Creating a new StatefulSet",
+			"StatefulSet.Namespace", sts.Namespace, "StatefulSet.Name", sts.Name)
+		if err = r.Create(ctx, sts); err != nil {
+			log.Error(err, "Failed to create new StatefulSet",
+				"StatefulSet.Namespace", sts.Namespace, "StatefulSet.Name", sts.Name)
+			return ctrl.Result{}, err
+		}
+		// StatefulSet created successfully
+		// We will requeue the reconciliation so that we can ensure the state
+		// and move forward for the next operations
+		// return ctrl.Result{RequeueAfter: time.Minute}, nil
+	} else if err != nil {
+		log.Error(err, "Failed to get StatefulSet")
+		// Let's return the error for the reconciliation be re-trigged again
+		return ctrl.Result{}, err
+	}
+
+	// Handle Service
+
+	svc_found := &corev1.Service{}
+	err = r.Get(ctx, types.NamespacedName{Name: amaltheasession.Name, Namespace: amaltheasession.Namespace}, svc_found)
+	if err != nil && apierrors.IsNotFound(err) {
+		// Define a new service
+		svc := &children.Service
+		log.Info("Creating a new Service",
+			"Service.Namespace", svc.Namespace, "Service.Name", svc.Name)
+		if err = r.Create(ctx, svc); err != nil {
+			log.Error(err, "Failed to create new Service",
+				"Service.Namespace", svc.Namespace, "Service.Name", svc.Name)
+			return ctrl.Result{}, err
+		}
+		// Service created successfully
+		// We will requeue the reconciliation so that we can ensure the state
+		// and move forward for the next operations
+		return ctrl.Result{RequeueAfter: time.Minute}, nil
+	} else if err != nil {
+		log.Error(err, "Failed to get Service")
+		// Let's return the error for the reconciliation be re-trigged again
+		return ctrl.Result{}, err
+	}
+
+	// Handle Ingress
+
+	if children.Ingress == nil {
+		log.Info("No ingress specified")
+		return ctrl.Result{}, nil
+	}
+
+	ing_found := &networkingv1.Ingress{}
+	err = r.Get(ctx, types.NamespacedName{Name: amaltheasession.Name, Namespace: amaltheasession.Namespace}, ing_found)
+	if err != nil && apierrors.IsNotFound(err) {
+		ing := children.Ingress
+		log.Info("Creating a new Ingress",
+			"Ingress.Namespace", ing.Namespace, "Ingress.Name", ing.Name)
+		if err = r.Create(ctx, ing); err != nil {
+			log.Error(err, "Failed to create new Ingress",
+				"Ingress.Namespace", ing.Namespace, "Ingress.Name", ing.Name)
+			return ctrl.Result{}, err
+		}
+		// Ingress created successfully
+		// We will requeue the reconciliation so that we can ensure the state
+		// and move forward for the next operations
+		return ctrl.Result{RequeueAfter: time.Minute}, nil
+	} else if err != nil {
+		log.Error(err, "Failed to get Ingress")
+		// Let's return the error for the reconciliation be re-trigged again
+		return ctrl.Result{}, err
+	}
+
 	if amaltheasession.GetDeletionTimestamp() != nil {
 		amaltheasession.Status.State = amaltheadevv1alpha1.NotReady
 		err := r.Status().Update(ctx, amaltheasession)
@@ -118,110 +218,6 @@
 		if err != nil {
 			return ctrl.Result{}, err
 		}
-=======
-	if amaltheasession.Status.Conditions == nil || len(amaltheasession.Status.Conditions) == 0 {
-		meta.SetStatusCondition(&amaltheasession.Status.Conditions, metav1.Condition{Type: typeAvailableAmaltheaSession, Status: metav1.ConditionUnknown, Reason: "Reconciling", Message: "Starting reconciliation"})
-		if err = r.Status().Update(ctx, amaltheasession); err != nil {
-			log.Error(err, "Failed to update amaltheasession status")
-			return ctrl.Result{}, err
-		}
-
-		// Let's re-fetch the amaltheasession Custom Resource after update the status
-		// so that we have the latest state of the resource on the cluster and we will avoid
-		// raise the issue "the object has been modified, please apply
-		// your changes to the latest version and try again" which would re-trigger the reconciliation
-		// if we try to update it again in the following operations
-		if err := r.Get(ctx, req.NamespacedName, amaltheasession); err != nil {
-			log.Error(err, "Failed to re-fetch amaltheasession")
-			return ctrl.Result{}, err
-		}
-	}
-
-	// Check if the AmaltheaSession instance is marked to be deleted, which is
-	// indicated by the deletion timestamp being set.
-	isAmaltheaSessionMarkedToBeDeleted := amaltheasession.GetDeletionTimestamp() != nil
-	if isAmaltheaSessionMarkedToBeDeleted {
-		// Add finalizer handling if needed
-		return ctrl.Result{}, nil
-	}
-
-	children := amaltheasession.Children()
-
-	// Handle StatefulSet
-
-	found_sts := &appsv1.StatefulSet{}
-	err = r.Get(ctx, types.NamespacedName{Name: amaltheasession.Name, Namespace: amaltheasession.Namespace}, found_sts)
-	if err != nil && apierrors.IsNotFound(err) {
-		// Define a new StatefulSet
-		sts := &children.StatefulSet
-		log.Info("Creating a new StatefulSet",
-			"StatefulSet.Namespace", sts.Namespace, "StatefulSet.Name", sts.Name)
-		if err = r.Create(ctx, sts); err != nil {
-			log.Error(err, "Failed to create new StatefulSet",
-				"StatefulSet.Namespace", sts.Namespace, "StatefulSet.Name", sts.Name)
-			return ctrl.Result{}, err
-		}
-		// StatefulSet created successfully
-		// We will requeue the reconciliation so that we can ensure the state
-		// and move forward for the next operations
-		// return ctrl.Result{RequeueAfter: time.Minute}, nil
-	} else if err != nil {
-		log.Error(err, "Failed to get StatefulSet")
-		// Let's return the error for the reconciliation be re-trigged again
-		return ctrl.Result{}, err
-	}
-
-	// Handle Service
-
-	svc_found := &corev1.Service{}
-	err = r.Get(ctx, types.NamespacedName{Name: amaltheasession.Name, Namespace: amaltheasession.Namespace}, svc_found)
-	if err != nil && apierrors.IsNotFound(err) {
-		// Define a new service
-		svc := &children.Service
-		log.Info("Creating a new Service",
-			"Service.Namespace", svc.Namespace, "Service.Name", svc.Name)
-		if err = r.Create(ctx, svc); err != nil {
-			log.Error(err, "Failed to create new Service",
-				"Service.Namespace", svc.Namespace, "Service.Name", svc.Name)
-			return ctrl.Result{}, err
-		}
-		// Service created successfully
-		// We will requeue the reconciliation so that we can ensure the state
-		// and move forward for the next operations
-		return ctrl.Result{RequeueAfter: time.Minute}, nil
-	} else if err != nil {
-		log.Error(err, "Failed to get Service")
-		// Let's return the error for the reconciliation be re-trigged again
-		return ctrl.Result{}, err
-	}
-
-	// Handle Ingress
-
-	if children.Ingress == nil {
-		log.Info("No ingress specified")
-		return ctrl.Result{}, nil
-	}
-
-	ing_found := &networkingv1.Ingress{}
-	err = r.Get(ctx, types.NamespacedName{Name: amaltheasession.Name, Namespace: amaltheasession.Namespace}, ing_found)
-	if err != nil && apierrors.IsNotFound(err) {
-		ing := children.Ingress
-		log.Info("Creating a new Ingress",
-			"Ingress.Namespace", ing.Namespace, "Ingress.Name", ing.Name)
-		if err = r.Create(ctx, ing); err != nil {
-			log.Error(err, "Failed to create new Ingress",
-				"Ingress.Namespace", ing.Namespace, "Ingress.Name", ing.Name)
-			return ctrl.Result{}, err
-		}
-		// Ingress created successfully
-		// We will requeue the reconciliation so that we can ensure the state
-		// and move forward for the next operations
-		return ctrl.Result{RequeueAfter: time.Minute}, nil
-	} else if err != nil {
-		log.Error(err, "Failed to get Ingress")
-		// Let's return the error for the reconciliation be re-trigged again
-		return ctrl.Result{}, err
->>>>>>> d710bcf8
 	}
 
 	// Now requeue to make sure we can watch for idleness and other status changes
@@ -235,9 +231,6 @@
 		Owns(&appsv1.StatefulSet{}).
 		Owns(&corev1.Service{}).
 		Owns(&networkingv1.Ingress{}).
-<<<<<<< HEAD
 		Owns(&corev1.PersistentVolumeClaim{}).
-=======
->>>>>>> d710bcf8
 		Complete(r)
 }