/*
Copyright 2024.

Licensed under the Apache License, Version 2.0 (the "License");
you may not use this file except in compliance with the License.
You may obtain a copy of the License at

    http://www.apache.org/licenses/LICENSE-2.0

Unless required by applicable law or agreed to in writing, software
distributed under the License is distributed on an "AS IS" BASIS,
WITHOUT WARRANTIES OR CONDITIONS OF ANY KIND, either express or implied.
See the License for the specific language governing permissions and
limitations under the License.
*/

package controller

import (
	"context"
	"errors"
	"reflect"
	"time"

	appsv1 "k8s.io/api/apps/v1"
	corev1 "k8s.io/api/core/v1"
	networkingv1 "k8s.io/api/networking/v1"
	apierrors "k8s.io/apimachinery/pkg/api/errors"

	"k8s.io/apimachinery/pkg/runtime"
	metricsv1beta1 "k8s.io/metrics/pkg/client/clientset/versioned/typed/metrics/v1beta1"

	ctrl "sigs.k8s.io/controller-runtime"
	"sigs.k8s.io/controller-runtime/pkg/client"
	"sigs.k8s.io/controller-runtime/pkg/controller/controllerutil"
	"sigs.k8s.io/controller-runtime/pkg/log"

	amaltheadevv1alpha1 "github.com/SwissDataScienceCenter/amalthea/api/v1alpha1"
)

// AmaltheaSessionReconciler reconciles a AmaltheaSession object
type AmaltheaSessionReconciler struct {
	client.Client
	Scheme        *runtime.Scheme
	MetricsClient metricsv1beta1.PodMetricsesGetter
}

// finalizers
const secretCleanupFinalizerName = "amalthea.dev/secrets-finalizer"

//+kubebuilder:rbac:groups=amalthea.dev,resources=amaltheasessions,verbs=get;list;watch;create;update;patch;delete
//+kubebuilder:rbac:groups=amalthea.dev,resources=amaltheasessions/status,verbs=get;update;patch
//+kubebuilder:rbac:groups=amalthea.dev,resources=amaltheasessions/finalizers,verbs=update
//+kubebuilder:rbac:groups=core,resources=secrets,verbs=get;list;watch;delete
//+kubebuilder:rbac:groups=core,resources=pods,verbs=get;list;watch
//+kubebuilder:rbac:groups=core,resources=persistentvolumeclaims,verbs=get;list;watch;create;update;patch;delete
//+kubebuilder:rbac:groups=core,resources=services,verbs=get;list;watch;create;update;patch
//+kubebuilder:rbac:groups=apps,resources=statefulsets,verbs=get;list;watch;create;update;patch
//+kubebuilder:rbac:groups=networking.k8s.io,resources=ingresses,verbs=get;list;watch;create;update;patch
//+kubebuilder:rbac:groups=metrics.k8s.io,resources=pods,verbs=get;list;watch

// Reconcile is part of the main kubernetes reconciliation loop which aims to
// move the current state of the cluster closer to the desired state.
// TODO(user): Modify the Reconcile function to compare the state specified by
// the AmaltheaSession object against the actual cluster state, and then
// perform operations to make the cluster state reflect the state specified by
// the user.
//
// For more details, check Reconcile and its Result here:
// - https://pkg.go.dev/sigs.k8s.io/controller-runtime@v0.16.3/pkg/reconcile
func (r *AmaltheaSessionReconciler) Reconcile(ctx context.Context, req ctrl.Request) (ctrl.Result, error) {
	log := log.FromContext(ctx)

	amaltheasession := &amaltheadevv1alpha1.AmaltheaSession{}
	err := r.Get(ctx, req.NamespacedName, amaltheasession)
	if err != nil {
		if apierrors.IsNotFound(err) {
			// If the custom resource is not found then, it usually means that it was deleted or not created
			// In this way, we will stop the reconciliation
			log.Info("amaltheasession resource not found. Ignoring since object must be deleted")
			return ctrl.Result{}, nil
		}
		// Error reading the object - requeue the request.
		log.Error(err, "Failed to get amaltheasession")
		return ctrl.Result{}, err
	}

	if amaltheasession.GetDeletionTimestamp() == nil {
		if reflect.DeepEqual(amaltheasession.Status, amaltheadevv1alpha1.AmaltheaSessionStatus{State: amaltheadevv1alpha1.NotReady, Idle: false}) {
			// First status update/render
			amaltheasession.Status.URL = amaltheasession.GetURLString()
			err := r.Status().Update(ctx, amaltheasession)
			if err != nil {
				err = r.Get(ctx, req.NamespacedName, amaltheasession)
				if err != nil {
					return ctrl.Result{}, err
				}
				err = r.Status().Update(ctx, amaltheasession)
				if err != nil {
					return ctrl.Result{}, err
				}
			}
		}
		// The object is not being deleted, so if it does not have our finalizer,
		// then lets add the finalizer and update the object. This is equivalent
		// to registering our finalizer.
		if len(amaltheasession.AdoptedSecrets().Items) > 0 && !controllerutil.ContainsFinalizer(amaltheasession, secretCleanupFinalizerName) {
			controllerutil.AddFinalizer(amaltheasession, secretCleanupFinalizerName)
			if err := r.Update(ctx, amaltheasession); err != nil {
				return ctrl.Result{}, err
			}
		}
	} else {
		amaltheasession.Status.State = amaltheadevv1alpha1.NotReady
		err := r.Status().Update(ctx, amaltheasession)
		if err != nil {
			// The status update can fail if the CR is out of date, re-read the CR here and retry
			err = r.Get(ctx, req.NamespacedName, amaltheasession)
			if err != nil {
				return ctrl.Result{}, err
			}
			amaltheasession.Status.State = amaltheadevv1alpha1.NotReady
			err = r.Status().Update(ctx, amaltheasession)
			if err != nil {
				return ctrl.Result{}, err
			}
		}

		// The object is being deleted
		if controllerutil.ContainsFinalizer(amaltheasession, secretCleanupFinalizerName) {
			if err := r.deleteSecrets(ctx, amaltheasession); err != nil {
				return ctrl.Result{}, err
			}

			// remove our finalizer from the list and update it.
			controllerutil.RemoveFinalizer(amaltheasession, secretCleanupFinalizerName)
			if err := r.Update(ctx, amaltheasession); err != nil {
				return ctrl.Result{}, err
			}
		}

		return ctrl.Result{Requeue: true}, nil
	}

	log.Info("spec", "cr", amaltheasession)

	children, err := NewChildResources(amaltheasession)
	if err != nil {
		log.Error(
			err,
<<<<<<< HEAD
			"Could not template child resources",
=======
			"There was an error in generating the Kubernetes resources based on AmaltheaSession specification. Please report this with the Renku developers.",
>>>>>>> f8ecf6ee
			"name",
			amaltheasession.GetName(),
			"namespace",
			amaltheasession.GetNamespace(),
		)
		return ctrl.Result{}, err
	}
	updates, err := children.Reconcile(ctx, r.Client, amaltheasession)
	if err != nil {
		log.Error(err, "Failed when reconciling children")
		return ctrl.Result{}, err
	}

	newStatus := updates.Status(ctx, r, amaltheasession)
	statusChanged := reflect.DeepEqual(amaltheasession.Status, newStatus)
	amaltheasession.Status = newStatus
	err = r.Status().Update(ctx, amaltheasession)
	if err != nil {
		// The status update can fail if the CR is out of date, re-read the CR here and retry
		err = r.Get(ctx, req.NamespacedName, amaltheasession)
		if err != nil {
			return ctrl.Result{}, err
		}
		amaltheasession.Status = newStatus
		err = r.Status().Update(ctx, amaltheasession)
		if err != nil {
			return ctrl.Result{}, err
		}
	}

	if amaltheasession.NeedsDeletion() {
		err = r.Client.Delete(ctx, amaltheasession)
		log.Info("custom resource deleted")
		return ctrl.Result{}, err
	}

	err = updateHibernationState(ctx, r, amaltheasession)
	if err != nil {
		return ctrl.Result{}, err
	}

	// Now requeue to make sure we can watch for idleness and other status changes
	requeueAfter := time.Second * 10
	if statusChanged {
		// If the status is evolving we should requeue faster
		requeueAfter = 0
	}
	return ctrl.Result{Requeue: true, RequeueAfter: requeueAfter}, nil
}

func (r *AmaltheaSessionReconciler) deleteSecrets(ctx context.Context, cr *amaltheadevv1alpha1.AmaltheaSession) error {
	adoptedSecrets := cr.AdoptedSecrets()
	if len(adoptedSecrets.Items) == 0 {
		log := log.FromContext(ctx)
		log.Info("Secret deletion finalizer called without any secret adopted, doing nothing")
		return nil
	}

	// create an initial empty error list
	error_list := errors.Join(nil, nil)
	for _, item := range adoptedSecrets.Items {
		err := r.Delete(ctx, &item)
		if err != nil {
			if !apierrors.IsNotFound(err) {
				error_list = errors.Join(error_list, err)
			}
		}
	}
	return error_list
}

// SetupWithManager sets up the controller with the Manager.
func (r *AmaltheaSessionReconciler) SetupWithManager(mgr ctrl.Manager) error {
	return ctrl.NewControllerManagedBy(mgr).
		For(&amaltheadevv1alpha1.AmaltheaSession{}).
		Owns(&appsv1.StatefulSet{}).
		Owns(&corev1.Service{}).
		Owns(&networkingv1.Ingress{}).
		Owns(&corev1.PersistentVolumeClaim{}).
		Complete(r)
}<|MERGE_RESOLUTION|>--- conflicted
+++ resolved
@@ -148,11 +148,7 @@
 	if err != nil {
 		log.Error(
 			err,
-<<<<<<< HEAD
-			"Could not template child resources",
-=======
 			"There was an error in generating the Kubernetes resources based on AmaltheaSession specification. Please report this with the Renku developers.",
->>>>>>> f8ecf6ee
 			"name",
 			amaltheasession.GetName(),
 			"namespace",
