--- conflicted
+++ resolved
@@ -31,12 +31,8 @@
 # you can use the default here as well. The csi-rclone Helm chart https://github.com/SwissDataScienceCenter/csi-rclone
 # is needed in order to mount Rclone data sources in amalthea sessions.
 # Changing the storage class name will result in the restart of all active amalthea sessions.
-<<<<<<< HEAD
-rcloneStorageClass: csi-rclone-secret-annotation
-=======
 rcloneStorageClass: csi-rclone-secret-annotation
 sidecars:
   image:
     repository: renku/sidecars
-    tag: latest
->>>>>>> f8ecf6ee
+    tag: latest