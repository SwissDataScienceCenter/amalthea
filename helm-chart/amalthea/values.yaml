# Default values for the jupyter-server-operator chart
# This is a YAML-formatted file.
# Declare variables to be passed into your templates.

global:
  # Specify a secret that containes the certificate
  # if you would like to use a custom CA. The key for the secret
  # should have the .crt extension otherwise it is ignored. The
  # keys across all secrets are mounted as files in one location so
  # the keys across all secrets have to be unique.
  certificates:
    image:
      repository: renku/certificates
      tag: "0.0.2"
    customCAs: []
      # - secret:
# Inject some extra env variables directly from a config map
envFromConfigMaps: []
# Indicate the scope which this operator watches for
# JupyterServer resources.
scope:
  # It is recommended to limit the scope of Amalthea to some
  # explicitly mentioned namespaces for two reasons:
  # 1. Amalthea needs pretty extensive permissions on the namespace
  #    in which it operates.
  # 2. Cluster-wide network policies do not yet exist in Kubernetes.
  #    Therefore, no network policies are automatically added for
  #    cluster-wide deployments and admins will need to set up appropriate
  #    network policies manually.
  clusterWide: false
  # Namespaces should not be provided if clusterWide is true.
  # If the deployment is not clusterwide, then there are two options:
  # 1. Specify the namespaces where amalthea should operate
  # 2. Do not define namespaces at all, in which case amalthea
  #    will only operate in the namespace where the helm chart is deployed.
  # namespaces: ["default"]

deployCrd: true # whether to deploy the jupyterserver CRD

networkPolicies:
  # # Enable sensible, default network policies. Note that until cluster-wide
  # # network policies are available in Kubernetes (https://github.com/kubernetes/enhancements/issues/2091),
  # # enabling network policies for the servers won't do anything if the scope of the
  # # operator is set to clusterWide. These default policies disable all ingress
  # # to the controller pod and also apply the following policies to all
  # # jupyter server pods:
  # #   - egress: allowed only for DNS resolution inside and outside the cluster
  # #             and for going to any address/port/etc as long as it is outside of the cluster,
  # #             i.e. egresses from jupyter servers aimed at other things within the k8s cluster
  # #             are blocked
  # #   - ingress: allowed only on port 4180 for TCP so that the oauth2proxy can be reached
  enabled: true
  # # Do not allow deployment to communicate with private cluster IPs.
  clusterIpBlock:
    - 10.0.0.0/8
    - 172.16.0.0/12
    - 192.168.0.0/16


kopf:
  # # Configure the kopf operator settings by providing
  # # a yaml object as multiline string. See
  # # https://kopf.readthedocs.io/en/stable/configuration/
  # # for configuraiton options.
  startupConfiguration: |
    watching:
      # This can fix a problem of a watch stream suddenly falling
      # silent, see https://github.com/nolar/kopf/issues/762#issuecomment-838423267
      client_timeout: 600
  # # Configure the use of timeout, delay and backoff for the successful creation
  # # of k8s resources by the operator. Leaving out timeout or retries results
  # # in the operator permanently retrying and never giving up when it encounters
  # # erors during the k8s resource creation phase.
  # onCreate:
  #   timeout: 600
  #   retries: 60
  #   backoff: 10

# If the operator should be able to create and watch child resources other than
# [statefulset, persistentvolumeclaims, services, ingresses, secrets, configmaps]
# which are necessary for Amalthea to work, add the corresponding API groups and
# resources here as an array of name/group objects, eg:
extraChildResources: []
  # - name: jupyterservers
  #   group: amalthea.dev

image:
  repository: renku/amalthea
  pullPolicy: IfNotPresent
  # Overrides the image tag whose default is the chart appVersion.
<<<<<<< HEAD
  tag: 0.1.0
=======
  tag: latest
>>>>>>> 784c639a

imagePullSecrets: []
nameOverride: ""
fullnameOverride: ""

serviceAccount:
  # Specifies whether a service account should be created
  create: true
  # Annotations to add to the service account
  annotations: {}
  # The name of the service account to use.
  # If not set and create is true, a name is generated using the fullname template
  name: ""

podAnnotations: {}

podSecurityContext: {}

securityContext:
  runAsGroup: 1000
  runAsUser: 1000
  runAsNonRoot: true
  allowPrivilegeEscalation: false

resources: {}
#   limits:
#     cpu: 100m
#     memory: 128Mi
#   requests:
#     cpu: 100m
#     memory: 128Mi

nodeSelector: {}

tolerations: []

affinity: {}

# Specify API group, version and custom resource names. You will very
# likely never want to change any of this! This is mostly useful for
# dev purposes as it allows multiple otherwise incompatible versions of
# the CRD to co-exist in one cluster.
crdApiGroup: amalthea.dev
crdApiVersion: v1alpha1
crdNames:
  kind: JupyterServer
  plural: jupyterservers
  singular: jupyterserver
  shortNames:
    - js

# Determine how often amalthea checks each server to determine whether it is idle.
# The criteria for deeming that a server is idle are based on the cpu usage
# and the stats provided by the jupyter server /api/status endpoint. The culling
# section of the custom resource definition of JupyterServer can be used to control
# on a per-server basis whether a server is ever culled and also if it is culled then
# how long each server is idle for before it is culled.
culling:
  jupyterServerIdleCheckIntervalSeconds: 300
  cpuUsageMillicoresIdleThreshold: 500

# Periodically check for the current usage of cpu, memory and disk for a Jupyter server pod
# and update the JupyterServer status with the information.
resourceUsageCheck:
  enabled: true
  intervalSeconds: 30

# Deploy an optional additional scheduler in the same namespace where the operator is deployed.
# The additional scheduler allows for fine grained scheduling policies for the pods managed by this operator.
scheduler:
  packing:
    # The configuration that is very useful for efficient scheduling and that we provide will pack the workloads in
    # as few nodes as possible, instead of spreading them over all the available nodes.
    enabled: false
    image:
      repository: registry.k8s.io/kube-scheduler
      pullPolicy: IfNotPresent
      # If you leave the tag empty we will set it based on the Kubernetes cluster version in Helm.
      # If our guess and/or Helm is not reporting the right Kubernetes version then set the value here.
      tag:
  custom:
    # If you do not wish to use our bin packing scheduler then deploy your own in the same namespace
    # as the operator and provide the scheduler name here. Amalthea will use this scheduler to schedule every session.
    # If the custom scheduler is enabled it will take precedence over the packing scheduler.
    enabled: false
    name:

metrics:
  enabled: false
  # A list of label names that should be present on the jupyter-server object annotation or labels
  # which will then be used as metrics labels. In the case where the same name is present in the server
  # labels and annotations the value from the labels will be used.
  extraMetricsLabels: []
  port: 8765

auditLog:
  # Auditlog that is saved in a s3 bucket, new log files are created daily
  enabled: false
  # A list of label names that should be present on the jupyter-server object annotation or labels
  # which will then be used as metrics labels. In the case where the same name is present in the server
  # labels and annotations the value from the labels will be used.
  extraLabels: []
  s3:
    # If auditlog is enabled then s3 configuration should be provided
    endpoint: ""
    bucket: ""
    pathPrefix: ""
    accessKeyId: ""
    secretAccessKey: ""

csi-rclone:
  install: false
  # This section is only relevant if you are installing csi-rclone as part of Amalthea.
  # When this chart is deployed as part of Renkulab the following value should match the name of the storage class
  # configured for Notebooks cloudstorage.
  ## Name of the csi storage class to use for RClone/Cloudstorage. Should be unique per cluster.
  # storageClassName: csi-rclone
  # csiNodepluginRclone:
  #   nodeSelector: {}
  # Set tolerations if you have taints on your user session nodes. The csi has to run on every node
  # where it is used.
  #   tolerations: []
  #   affinity: {}<|MERGE_RESOLUTION|>--- conflicted
+++ resolved
@@ -88,11 +88,7 @@
   repository: renku/amalthea
   pullPolicy: IfNotPresent
   # Overrides the image tag whose default is the chart appVersion.
-<<<<<<< HEAD
-  tag: 0.1.0
-=======
   tag: latest
->>>>>>> 784c639a
 
 imagePullSecrets: []
 nameOverride: ""
