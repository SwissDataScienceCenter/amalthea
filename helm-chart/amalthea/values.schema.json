--- conflicted
+++ resolved
@@ -74,7 +74,6 @@
             "description": "Enable default network policies for the controller and jupyter servers.",
             "type": "object",
             "properties": {
-<<<<<<< HEAD
                 "enabled": {
                     "type": "boolean",
                     "default": true
@@ -82,111 +81,6 @@
             },
             "additionalProperties": false,
             "required": ["enabled"]
-=======
-                "controller": {
-                    "type": "object",
-                    "properties": {
-                        "denyAllIngress": {
-                            "type": "boolean"
-                        }
-                    },
-                    "required": [
-                        "denyAllIngress"
-                    ],
-                    "additionalProperties": false
-                },
-                "jupyterServers": {
-                    "type": "object",
-                    "properties": {
-                        "ingress": {
-                            "type": "object",
-                            "properties": {
-                                "enabled": {
-                                    "type": "boolean"
-                                }
-                            },
-                            "if": {
-                                "properties": {
-                                    "enabled": {
-                                        "const": true
-                                    }
-                                }
-                            },
-                            "then": {
-                                "properties": {
-                                    "enabled": {
-                                        "const": true
-                                    },
-                                    "allowIngressOnlyFrom": {
-                                        "type": "object",
-                                        "properties": {
-                                            "namespaceSelectorLabels": {
-                                                "type": "object",
-                                                "additionalProperties": true,
-                                                "patternProperties": {
-                                                    ".*": {
-                                                        "type": "string"
-                                                    }
-                                                },
-                                                "minProperties": 1
-                                            },
-                                            "podSelectorLabels": {
-                                                "type": "object",
-                                                "additionalProperties": true,
-                                                "patternProperties": {
-                                                    ".*": {
-                                                        "type": "string"
-                                                    }
-                                                },
-                                                "minProperties": 1
-                                            }
-                                        }
-                                    }
-                                },
-                                "required": [
-                                    "enabled",
-                                    "allowIngressOnlyFrom"
-                                ],
-                                "additionalProperties": false
-                            },
-                            "else": {
-                                "properties": {
-                                    "enabled": {
-                                        "const": false
-                                    }
-                                },
-                                "required": [
-                                    "enabled"
-                                ],
-                                "additionalProperties": false
-                            }
-                        },
-                        "egress": {
-                            "type": "object",
-                            "properties": {
-                                "enabled": {
-                                    "type": "boolean"
-                                }
-                            },
-                            "required": [
-                                "enabled"
-                            ],
-                            "additionalProperties": false
-                        }
-                    },
-                    "required": [
-                        "ingress",
-                        "egress"
-                    ],
-                    "additionalProperties": false
-                }
-            },
-            "additionalProperties": false,
-            "required": [
-                "controller",
-                "jupyterServers"
-            ]
->>>>>>> 71e3a5f0
         },
         "kopf": {
             "type": "object",
