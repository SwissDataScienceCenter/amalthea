{{- define "amalthea.rules" }}
  # Kopf: posting the events about the handlers progress/errors.
  - apiGroups: [""]
    resources: [events]
    verbs: [create, get, list, watch]

  # Amalthea: watching & handling for the custom resource we declare.
  - apiGroups: [{{ .Values.crdApiGroup }}]
    resources: [{{ .Values.crdNames.plural }}]
    verbs: [get, list, watch, patch, delete]

  - apiGroups: [""]
    resources: [pods]
    verbs: [get, list, watch, delete]
  
  - apiGroups: [""]
    resources: [pods/exec]
    verbs: [create, get]

  # Amalthea get pod metrics used to cull idle Jupyter servers
  - apiGroups: ["metrics.k8s.io"]
    resources: [pods]
    verbs: [get, list, watch]

  # Amalthea: child resources we produce
  # Note that we do not patch/update/delete them ever.
  - apiGroups:
      - ""
      - apps
      - networking.k8s.io
    resources:
      - statefulsets
      - persistentvolumeclaims
      - services
      - ingresses
      - secrets
      - configmaps
    verbs: [create, get, list, watch]

<<<<<<< HEAD
=======
  # Required for hibernating sessions
>>>>>>> 62b596a2
  - apiGroups: ["apps"]
    resources: ["statefulsets"]
    verbs: [patch]

    {{- range .Values.extraChildResources }}
  - apiGroups:
      - {{ .group }}
    resources:
      - {{ .name }}
    verbs: [create, get, list, watch]
    {{- end }}

{{- end }}<|MERGE_RESOLUTION|>--- conflicted
+++ resolved
@@ -37,10 +37,7 @@
       - configmaps
     verbs: [create, get, list, watch]
 
-<<<<<<< HEAD
-=======
   # Required for hibernating sessions
->>>>>>> 62b596a2
   - apiGroups: ["apps"]
     resources: ["statefulsets"]
     verbs: [patch]
