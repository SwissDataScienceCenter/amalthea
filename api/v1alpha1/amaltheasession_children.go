--- conflicted
+++ resolved
@@ -771,9 +771,12 @@
 	}
 	sessionContainer.SecurityContext = securityContext
 
-<<<<<<< HEAD
-	// cr.Spec.SessionLocation == Remote
-	// Prepend "RENKU_ENV_" to the user-defined environment variables
+	return sessionContainer
+}
+
+func (cr *HpcAmaltheaSession) sessionContainerRemote(volumeMounts []v1.VolumeMount) v1.Container {
+	session := cr.Spec.Session
+	// Prepend "USER_ENV_" to the user-defined environment variables
 	env := make([]v1.EnvVar, 0, len(session.Env))
 	for i, item := range session.Env {
 		env = append(env, *item.DeepCopy())
@@ -782,13 +785,6 @@
 		}
 		env[i].Name = fmt.Sprintf("USER_ENV_%s", env[i].Name)
 	}
-=======
-	return sessionContainer
-}
-
-func (cr *HpcAmaltheaSession) sessionContainerRemote(volumeMounts []v1.VolumeMount) v1.Container {
-	session := cr.Spec.Session
->>>>>>> f2c66678
 	sessionContainer := v1.Container{
 		Image: sidecarsImage,
 		Name:  SessionContainerName,
