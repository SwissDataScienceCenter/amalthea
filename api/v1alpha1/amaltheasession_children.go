package v1alpha1

import (
	"context"
	"fmt"
	"net/url"
	"os"
	"strings"
	"time"

	appsv1 "k8s.io/api/apps/v1"
	v1 "k8s.io/api/core/v1"
	networkingv1 "k8s.io/api/networking/v1"
	"k8s.io/apimachinery/pkg/api/resource"
	metav1 "k8s.io/apimachinery/pkg/apis/meta/v1"
	"k8s.io/apimachinery/pkg/types"
	"k8s.io/apimachinery/pkg/util/intstr"
	"k8s.io/utils/ptr"
	"sigs.k8s.io/controller-runtime/pkg/client"
)

// NOTE: changing these constant values will result in breaking changes or restarts in existing sessions when a new operator is released
// We should prefix reserved names like below with `amalthea-` and then add checks in our spec to prevent people from naming things where they
// start with the same `amalthea-` prefix.
const prefix string = "amalthea-"
const SessionContainerName string = prefix + "session"
const servicePortName string = prefix + "http"
const servicePort int32 = 80
const sessionVolumeName string = prefix + "volume"
const shmVolumeName string = prefix + "dev-shm"
const authProxyPort int32 = 65535
const oauth2ProxyImage = "bitnami/oauth2-proxy:7.6.0"
const authProxyImage = "renku/authproxy:0.0.1-test-1"

var rcloneStorageClass string = getStorageClass()
var rcloneDefaultStorage resource.Quantity = resource.MustParse("1Gi")

const rcloneStorageSecretNameAnnotation = "csi-rclone.dev/secretName"

// StatefulSet returns a AmaltheaSession StatefulSet object
func (cr *AmaltheaSession) StatefulSet() appsv1.StatefulSet {
	labels := labelsForAmaltheaSession(cr.Name)
	replicas := int32(1)
	if cr.Spec.Hibernated {
		replicas = 0
	}

	session := cr.Spec.Session
	pvc := cr.PVC()
	extraMounts := []v1.VolumeMount{}
	if len(cr.Spec.Session.ExtraVolumeMounts) > 0 {
		extraMounts = cr.Spec.Session.ExtraVolumeMounts
	}
	_, dsVols, dsVolMounts := cr.DataSources()

	volumeMounts := append(
		[]v1.VolumeMount{
			{
				Name:      sessionVolumeName,
				MountPath: session.Storage.MountPath,
			},
		},
		extraMounts...,
	)
	volumeMounts = append(volumeMounts, dsVolMounts...)

	volumes := []v1.Volume{
		{
			Name: sessionVolumeName,
			VolumeSource: v1.VolumeSource{
				PersistentVolumeClaim: &v1.PersistentVolumeClaimVolumeSource{
					ClaimName: pvc.Name,
				},
			},
		},
	}
	volumes = append(volumes, dsVols...)

	if len(cr.Spec.ExtraVolumes) > 0 {
		volumes = append(volumes, cr.Spec.ExtraVolumes...)
	}

	if cr.Spec.Session.ShmSize != nil {
		volumes = append(volumes,
			v1.Volume{
				Name: shmVolumeName,
				VolumeSource: v1.VolumeSource{
					EmptyDir: &v1.EmptyDirVolumeSource{
						Medium:    v1.StorageMediumMemory,
						SizeLimit: cr.Spec.Session.ShmSize,
					},
				},
			},
		)

		volumeMounts = append(volumeMounts,
			v1.VolumeMount{
				Name:      shmVolumeName,
				MountPath: "/dev/shm",
			},
		)
	}

	initContainers := []v1.Container{}

	if len(cr.Spec.CodeRepositories) > 0 {
		gitCloneContainers, gitCloneVols := cr.initClones()
		initContainers = append(initContainers, gitCloneContainers...)
		volumes = append(volumes, gitCloneVols...)
	}

	initContainers = append(initContainers, cr.Spec.ExtraInitContainers...)

	// NOTE: ports on a container are for information purposes only, so they are removed because the port specified
	// in the CR can point to either the session container or another container.
	sessionContainer := v1.Container{
		Image:                    session.Image,
		Name:                     SessionContainerName,
		ImagePullPolicy:          v1.PullIfNotPresent,
		Args:                     session.Args,
		Command:                  session.Command,
		Env:                      session.Env,
		Resources:                session.Resources,
		VolumeMounts:             volumeMounts,
		TerminationMessagePath:   "/dev/termination-log",
		TerminationMessagePolicy: v1.TerminationMessageReadFile,
	}

	securityContext := &v1.SecurityContext{
		RunAsNonRoot: ptr.To(true),
		RunAsUser:    ptr.To(session.RunAsUser),
		RunAsGroup:   ptr.To(session.RunAsGroup),
	}

	if session.RunAsUser == 0 {
		securityContext.RunAsNonRoot = ptr.To(false)
	}

	sessionContainer.SecurityContext = securityContext

	containers := []v1.Container{sessionContainer}
	containers = append(containers, cr.Spec.ExtraContainers...)

	if auth := cr.Spec.Authentication; auth != nil && auth.Enabled {
		extraAuthMounts := []v1.VolumeMount{}
		if len(auth.ExtraVolumeMounts) > 0 {
			extraAuthMounts = auth.ExtraVolumeMounts
		}
		volumes = append(volumes, v1.Volume{
			Name: "proxy-configuration-secret",
			VolumeSource: v1.VolumeSource{
				Secret: &v1.SecretVolumeSource{
					SecretName: auth.SecretRef.Name,
					Optional:   ptr.To(false),
				},
			},
		})

		if auth.Type == Oidc {
			sessionURL := cr.sessionLocalhostURL().String()
			if !strings.HasSuffix(sessionURL, "/") {
				// NOTE: If the url does not end with "/" then the oauth2proxy proxies only the exact path
				// and does not proxy subpaths
				sessionURL += "/"
			}
			authContainer := v1.Container{
				Image: oauth2ProxyImage,
				Name:  "oauth2-proxy",
				SecurityContext: &v1.SecurityContext{
					AllowPrivilegeEscalation: ptr.To(false),
					RunAsNonRoot:             ptr.To(true),
				},
				Args: []string{
					fmt.Sprintf("--upstream=%s", sessionURL),
					fmt.Sprintf("--http-address=:%d", authProxyPort),
					"--silence-ping-logging",
					"--config=/etc/oauth2-proxy/" + auth.SecretRef.Key,
				},
				VolumeMounts: append(
					[]v1.VolumeMount{
						{
							Name:      "proxy-configuration-secret",
							MountPath: "/etc/oauth2-proxy",
						},
					},
					extraAuthMounts...,
				),
			}

			containers = append(containers, authContainer)
		} else if auth.Type == Token {
			authContainer := v1.Container{
				Image: authProxyImage,
				Name:  "authproxy",
				SecurityContext: &v1.SecurityContext{
					AllowPrivilegeEscalation: ptr.To(false),
					RunAsNonRoot:             ptr.To(true),
					RunAsUser:                ptr.To(int64(1000)),
					RunAsGroup:               ptr.To(int64(1000)),
				},
				Args: []string{"serve", "--config", "/etc/authproxy/" + auth.SecretRef.Key},
				Env: []v1.EnvVar{
					{Name: "AUTHPROXY_PORT", Value: fmt.Sprintf("%d", authProxyPort)},
					// NOTE: The url for the remote has to not have a path at all, if it does, then the path
					// in the url is appended to any path that is already there when the request comes in.
					{Name: "AUTHPROXY_REMOTE", Value: fmt.Sprintf("http://127.0.0.1:%d", cr.Spec.Session.Port)},
				},
				VolumeMounts: append(
					[]v1.VolumeMount{
						{
							Name:      "proxy-configuration-secret",
							MountPath: "/etc/authproxy",
						},
					},
					extraAuthMounts...,
				),
			}

			containers = append(containers, authContainer)
		}
	}

	sts := appsv1.StatefulSet{
		ObjectMeta: metav1.ObjectMeta{
			Name:      cr.Name,
			Namespace: cr.Namespace,
		},
		Spec: appsv1.StatefulSetSpec{
			// NOTE: Parallel pod management policy is important
			// If set to default (i.e. not parallel) K8s waits for the pod to become ready before restarting on updates
			PodManagementPolicy: appsv1.ParallelPodManagement,
			Replicas:            &replicas,
			Selector: &metav1.LabelSelector{
				MatchLabels: labels,
			},
			Template: v1.PodTemplateSpec{
				ObjectMeta: metav1.ObjectMeta{
					Labels: labels,
				},
				Spec: v1.PodSpec{
					SecurityContext: &v1.PodSecurityContext{FSGroup: &cr.Spec.Session.RunAsGroup},
					Containers:      containers,
					InitContainers:  initContainers,
					Volumes:         volumes,
<<<<<<< HEAD
=======
					Tolerations:     cr.Spec.Tolerations,
					NodeSelector:    cr.Spec.NodeSelector,
					Affinity:        cr.Spec.Affinity,
>>>>>>> 5696bc77
				},
			},
		},
	}
	return sts
}

// Service returns a AmaltheaSession Service object
func (cr *AmaltheaSession) Service() v1.Service {
	labels := labelsForAmaltheaSession(cr.Name)
	targetPort := cr.Spec.Session.Port
	if cr.Spec.Authentication != nil && cr.Spec.Authentication.Enabled {
		targetPort = authProxyPort
	}

	svc := v1.Service{
		ObjectMeta: metav1.ObjectMeta{
			Name:      cr.Name,
			Namespace: cr.Namespace,
		},
		Spec: v1.ServiceSpec{
			Selector: labels,
			Ports: []v1.ServicePort{{
				Protocol:   v1.ProtocolTCP,
				Name:       servicePortName,
				Port:       servicePort,
				TargetPort: intstr.FromInt32(targetPort),
			}},
		},
	}
	return svc
}

// The URL where the session can be accessed. It excludes the auth proxy and the ingress and
// the host is always 127.0.0.1.
func (cr *AmaltheaSession) sessionLocalhostURL() *url.URL {
	host := fmt.Sprintf("127.0.0.1:%d", cr.Spec.Session.Port)
	output := url.URL{Host: host, Scheme: "http", Path: cr.Spec.Session.URLPath}
	return &output
}

// Ingress returns a AmaltheaSession Ingress object
func (cr *AmaltheaSession) Ingress() *networkingv1.Ingress {
	labels := labelsForAmaltheaSession(cr.Name)

	ingress := cr.Spec.Ingress

	if ingress == nil {
		return nil
	}

	ing := &networkingv1.Ingress{
		ObjectMeta: metav1.ObjectMeta{
			Name:        cr.Name,
			Namespace:   cr.Namespace,
			Labels:      labels,
			Annotations: ingress.Annotations,
		},
		Spec: networkingv1.IngressSpec{
			IngressClassName: ingress.IngressClassName,
			Rules: []networkingv1.IngressRule{{
				Host: ingress.Host,
				IngressRuleValue: networkingv1.IngressRuleValue{
					HTTP: &networkingv1.HTTPIngressRuleValue{
						Paths: []networkingv1.HTTPIngressPath{{
							Path: cr.sessionLocalhostURL().Path,
							PathType: func() *networkingv1.PathType {
								pt := networkingv1.PathTypePrefix
								return &pt
							}(),
							Backend: networkingv1.IngressBackend{
								Service: &networkingv1.IngressServiceBackend{
									Name: cr.Name,
									Port: networkingv1.ServiceBackendPort{
										Name: servicePortName,
									},
								},
							},
						}},
					},
				},
			}},
		},
	}

	if ingress.TLSSecret != nil && ingress.TLSSecret.Name != "" {
		ing.Spec.TLS = []networkingv1.IngressTLS{{
			Hosts:      []string{ingress.Host},
			SecretName: ingress.TLSSecret.Name,
		}}
	}

	return ing
}

// PVC returned the desired specification for a persistent volume claim
func (cr *AmaltheaSession) PVC() v1.PersistentVolumeClaim {
	labels := labelsForAmaltheaSession(cr.Name)
	requests := v1.ResourceList{"storage": resource.MustParse("1Gi")}
	if cr.Spec.Session.Storage.Size != nil {
		requests = v1.ResourceList{"storage": *cr.Spec.Session.Storage.Size}
	}

	pvc := v1.PersistentVolumeClaim{
		ObjectMeta: metav1.ObjectMeta{
			Name:      cr.Name,
			Namespace: cr.Namespace,
			Labels:    labels,
		},
		Spec: v1.PersistentVolumeClaimSpec{
			AccessModes:      []v1.PersistentVolumeAccessMode{v1.ReadWriteOnce},
			Resources:        v1.ResourceRequirements{Requests: requests},
			StorageClassName: cr.Spec.Session.Storage.ClassName,
		},
	}
	return pvc
}

// labelsForAmaltheaSessino returns the labels for selecting the resources
// More info: https://kubernetes.io/docs/concepts/overview/working-with-objects/common-labels/
func labelsForAmaltheaSession(name string) map[string]string {
	return map[string]string{"app.kubernetes.io/name": "AmaltheaSession",
		"app.kubernetes.io/instance":   name,
		"app.kubernetes.io/part-of":    "amaltheasession-operator",
		"app.kubernetes.io/created-by": "controller-manager",
	}
}

func NewConditions() []AmaltheaSessionCondition {
	now := metav1.Now()
	return []AmaltheaSessionCondition{
		{
			Type:               AmaltheaSessionReady,
			Status:             metav1.ConditionFalse,
			LastTransitionTime: now,
			Reason:             "SessionCreated",
			Message:            "The custom resource was created just now",
		},
		{
			Type:               AmaltheaSessionRoutingReady,
			Status:             metav1.ConditionFalse,
			LastTransitionTime: now,
			Reason:             "SessionCreated",
			Message:            "The custom resource was created just now",
		},
	}
}

func (cr *AmaltheaSession) NeedsDeletion() bool {
	hibernatedDuration := time.Now().Sub(cr.Status.HibernatedSince.Time)
	return cr.Status.State == Hibernated &&
		hibernatedDuration > cr.Spec.Culling.MaxHibernatedDuration.Duration
}

func (cr *AmaltheaSession) Pod(ctx context.Context, clnt client.Client) (*v1.Pod, error) {
	pod := v1.Pod{}
	podName := fmt.Sprintf("%s-0", cr.Name)
	key := types.NamespacedName{Name: podName, Namespace: cr.GetNamespace()}
	err := clnt.Get(ctx, key, &pod)
	return &pod, err
}

// Generates the init containers that clones the specified Git repositories
func (cr *AmaltheaSession) initClones() ([]v1.Container, []v1.Volume) {
	envVars := []v1.EnvVar{}
	volMounts := []v1.VolumeMount{{Name: sessionVolumeName, MountPath: cr.Spec.Session.Storage.MountPath}}
	vols := []v1.Volume{}
	containers := []v1.Container{}

	for irepo, repo := range cr.Spec.CodeRepositories {
		args := []string{"clone", "--strategy", "notifexist", "--remote", repo.Remote, "--path", cr.Spec.Session.Storage.MountPath + "/" + repo.ClonePath}

		if repo.CloningConfigSecretRef != nil {
			secretVolName := fmt.Sprintf("git-clone-cred-volume-%d", irepo)
			secretMountPath := "/git-clone-secrets"
			secretFilePath := fmt.Sprintf("%s/%s", secretMountPath, repo.CloningConfigSecretRef.Key)
			vols = append(
				vols,
				v1.Volume{
					Name:         secretVolName,
					VolumeSource: v1.VolumeSource{Secret: &v1.SecretVolumeSource{SecretName: repo.CloningConfigSecretRef.Name}},
				},
			)
			volMounts = append(volMounts, v1.VolumeMount{Name: secretVolName, MountPath: secretMountPath})

			args = append(args, []string{"--config", secretFilePath}...)
		}

		if repo.Revision != "" {
			args = append(args, []string{"--revision", repo.Revision}...)
		}

		gitCloneContainerName := fmt.Sprintf("git-clone-%d", irepo)
		containers = append(containers, v1.Container{
			Name:            gitCloneContainerName,
			Image:           "renku/cloner:0.0.1",
			VolumeMounts:    volMounts,
			WorkingDir:      cr.Spec.Session.Storage.MountPath,
			Env:             envVars,
			SecurityContext: &v1.SecurityContext{RunAsUser: &cr.Spec.Session.RunAsUser, RunAsGroup: &cr.Spec.Session.RunAsGroup},
			Args:            args,
		})
	}

	return containers, vols
}

// Returns the list of all the secrets used in this CR
func (cr *AmaltheaSession) AdoptedSecrets() v1.SecretList {
	secrets := v1.SecretList{}

	if cr.Spec.Ingress != nil && cr.Spec.Ingress.TLSSecret.isAdopted() {
		secrets.Items = append(secrets.Items, v1.Secret{
			ObjectMeta: metav1.ObjectMeta{
				Namespace: cr.Namespace,
				Name:      cr.Spec.Ingress.TLSSecret.Name,
			},
		})
	}

	auth := cr.Spec.Authentication
	if auth != nil && auth.Enabled && auth.SecretRef.isAdopted() {
		secrets.Items = append(secrets.Items, v1.Secret{
			ObjectMeta: metav1.ObjectMeta{
				Namespace: cr.Namespace,
				Name:      auth.SecretRef.Name,
			},
		})
	}

	for _, pv := range cr.Spec.DataSources {
		if pv.SecretRef.isAdopted() {
			secrets.Items = append(secrets.Items, v1.Secret{
				ObjectMeta: metav1.ObjectMeta{
					Name:      pv.SecretRef.Name,
					Namespace: cr.Namespace,
				},
			})
		}
	}

	for _, codeRepo := range cr.Spec.CodeRepositories {
		if codeRepo.CloningConfigSecretRef.isAdopted() {
			secrets.Items = append(secrets.Items, v1.Secret{
				ObjectMeta: metav1.ObjectMeta{
					Name:      codeRepo.CloningConfigSecretRef.Name,
					Namespace: cr.Namespace,
				},
			})
		}
		if codeRepo.ConfigSecretRef.isAdopted() {
			secrets.Items = append(secrets.Items, v1.Secret{
				ObjectMeta: metav1.ObjectMeta{
					Name:      codeRepo.ConfigSecretRef.Name,
					Namespace: cr.Namespace,
				},
			})
		}
	}

	return secrets
}

// Assuming that the csi-rclone driver from https://github.com/SwissDataScienceCenter/csi-rclone
// is installed, this will generate PVCs for the data sources that have the rclone type.
func (cr *AmaltheaSession) DataSources() ([]v1.PersistentVolumeClaim, []v1.Volume, []v1.VolumeMount) {
	pvcs := []v1.PersistentVolumeClaim{}
	vols := []v1.Volume{}
	volMounts := []v1.VolumeMount{}
	for ids, ds := range cr.Spec.DataSources {
		pvcName := fmt.Sprintf("%s-ds-%d", cr.Name, ids)
		switch ds.Type {
		case Rclone:
			storageClass := rcloneStorageClass
			readOnly := ds.AccessMode == v1.ReadOnlyMany
			pvcs = append(
				pvcs,
				v1.PersistentVolumeClaim{
					ObjectMeta: metav1.ObjectMeta{
						Name:      pvcName,
						Namespace: cr.Namespace,
						Annotations: map[string]string{
							rcloneStorageSecretNameAnnotation: ds.SecretRef.Name,
						},
					},
					Spec: v1.PersistentVolumeClaimSpec{
						AccessModes: []v1.PersistentVolumeAccessMode{ds.AccessMode},
						Resources: v1.ResourceRequirements{
							Requests: v1.ResourceList{
								v1.ResourceStorage: rcloneDefaultStorage,
							},
						},
						StorageClassName: &storageClass,
					},
				},
			)
			vols = append(
				vols,
				v1.Volume{
					Name: pvcName,
					VolumeSource: v1.VolumeSource{
						PersistentVolumeClaim: &v1.PersistentVolumeClaimVolumeSource{
							ClaimName: pvcName,
							ReadOnly:  readOnly,
						},
					},

				},
			)
			volMounts = append(
				volMounts,
				v1.VolumeMount{
					Name:      pvcName,
					ReadOnly:  readOnly,
					MountPath: ds.MountPath,
				},
			)
		default:
			continue
		}
	}
	return pvcs, vols, volMounts
}

func getStorageClass() string {
	sc := os.Getenv("RCLONE_STORAGE_CLASS")
	if sc == "" {
		sc = "csi-rclone-secret-annotation"
	}
	return sc
}<|MERGE_RESOLUTION|>--- conflicted
+++ resolved
@@ -242,12 +242,9 @@
 					Containers:      containers,
 					InitContainers:  initContainers,
 					Volumes:         volumes,
-<<<<<<< HEAD
-=======
 					Tolerations:     cr.Spec.Tolerations,
 					NodeSelector:    cr.Spec.NodeSelector,
 					Affinity:        cr.Spec.Affinity,
->>>>>>> 5696bc77
 				},
 			},
 		},
@@ -554,7 +551,6 @@
 							ReadOnly:  readOnly,
 						},
 					},
-
 				},
 			)
 			volMounts = append(
