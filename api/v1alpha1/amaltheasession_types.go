/*
Copyright 2024.

Licensed under the Apache License, Version 2.0 (the "License");
you may not use this file except in compliance with the License.
You may obtain a copy of the License at

    http://www.apache.org/licenses/LICENSE-2.0

Unless required by applicable law or agreed to in writing, software
distributed under the License is distributed on an "AS IS" BASIS,
WITHOUT WARRANTIES OR CONDITIONS OF ANY KIND, either express or implied.
See the License for the specific language governing permissions and
limitations under the License.
*/

package v1alpha1

import (
	v1 "k8s.io/api/core/v1"
	resource "k8s.io/apimachinery/pkg/api/resource"
	metav1 "k8s.io/apimachinery/pkg/apis/meta/v1"
)

// NOTE: json tags are required.  Any new fields you add must have json tags for the fields to be serialized.
// Important: Run "make" to regenerate code after modifying this file

// AmaltheaSessionSpec defines the desired state of AmaltheaSession
type AmaltheaSessionSpec struct {
	// Specification for the main session container that the user will access and use
	Session Session `json:"session"`

	// +optional
	// A list of code repositories and associated configuration that will be cloned in the session
	CodeRepositories []CodeRepository `json:"codeRepositories,omitempty"`

	// +optional
	// A list of data sources that should be added to the session
	DataSources []DataSource `json:"dataSources,omitempty"`

	// Authentication configuration for the session
	Authentication Authentication `json:"authentication,omitempty"`

	// Culling configuration
	Culling Culling `json:"culling,omitempty"`

	// +kubebuilder:default:=false
	// Will hibernate the session, scaling the session's statefulset to zero.
	Hibernated bool `json:"hibernated"`

	// +kubebuilder:default:=false
	// Whether to adopt all secrets referred to by name in this CR. Adopted secrets will be deleted when the CR is deleted.
	AdoptSecrets bool `json:"adoptSecrets"`

	// +optional
	// Additional containers to add to the session statefulset.
	// NOTE: The container names provided will be partially overwritten and randomized to avoid collisions
	ExtraContainers []v1.Container `json:"extraContainers,omitempty"`

	// +optional
	// Additional init containers to add to the session statefulset
	// NOTE: The container names provided will be partially overwritten and randomized to avoid collisions
	ExtraInitContainers []v1.Container `json:"initContainers,omitempty"`

	// Configuration for an ingress to the session, if omitted a Kubernetes Ingress will not be created
	Ingress Ingress `json:"ingress"`
}

type Session struct {
	Image string `json:"image"`
	// The command to run in the session container, if omitted it will use the Docker image ENTRYPOINT
	Command []string `json:"command,omitempty"`
	// The arguments to run in the session container, if omitted it will use the Docker image CMD
	Args []string    `json:"args,omitempty"`
	Env  []v1.EnvVar `json:"env,omitempty"`
	// Resource requirements and limits in the same format as a Pod in Kubernetes
	Resources v1.ResourceRequirements `json:"resources,omitempty"`
	// +kubebuilder:default:=8000
	// +kubebuilder:validation:ExclusiveMinimum:=true
	// +kubebuilder:validation:Minimum:=0
	// The TCP port where whatever is running in the session container will listen on for connections
	Port int32 `json:"port"`
	// +optional
	// +kubebuilder:default:={}
	Storage Storage `json:"storage,omitempty"`
	// The abolute path for the working directory of the session container, if omitted it will use the image
	// working directory.
	WorkingDir string `json:"workingDir,omitempty"`
	// +optional
	// +kubebuilder:default:=1000
	// +kubebuilder:validation:Minimum:=0
	RunAsUser int64 `json:"runAsUser,omitempty"`
	// +optional
	// +kubebuilder:default:=1000
	// +kubebuilder:validation:Minimum:=0
	RunAsGroup int64 `json:"runAsGroup,omitempty"`
	// +optional
	// +kubebuilder:default:="/"
	// The path where the session can be accessed. If an ingress is specified, this value must
	// be a subpath of the ingress `pathPrefix` field.
	URLPath string `json:"urlPath,omitempty"`
}

type Ingress struct {
	Annotations map[string]string `json:"annotations,omitempty"`
	// +optional
	IngressClassName *string `json:"ingressClassName,omitempty"`
	Host             string  `json:"host"`
	// +optional
	// +kubebuilder:default:="/"
<<<<<<< HEAD
	PathPrefix string `json:"pathPrefix,omitempty"`
=======
	PathPrefix *string `json:"pathPrefix,omitempty"`
	// +optional
>>>>>>> dd1f6ab1
	// The name of the TLS secret, same as what is specified in a regular Kubernetes Ingress.
	TLSSecretName *string `json:"tlsSecretName,omitempty"`
}

type Storage struct {
	// +optional
	ClassName *string `json:"className,omitempty"`
	// +optional
	// +kubebuilder:default:="1Gi"
	Size *resource.Quantity `json:"size,omitempty"`
	// The absolute mount path for the session volume
	// +optional
	// +kubebuilder:default:="/workspace"
	MountPath string `json:"mountPath,omitempty"`
}

// +kubebuilder:validation:Enum={git}
type CodeRepositoryType string

const Git CodeRepositoryType = "git"

type CodeRepository struct {
	// +kubebuilder:default:=git
	// The type of the code repository - currently the only supported kind is git.
	Type CodeRepositoryType `json:"type,omitempty"`
	// +kubebuilder:example:=repositories/project1
	// +kubebuilder:default:="."
	// Path relative to the session working directory where the repository should be cloned into.
	ClonePath string `json:"clonePath,omitempty"`
	// +kubebuilder:example:="https://github.com/SwissDataScienceCenter/renku"
	// The HTTP url to the code repository
	Remote string `json:"remote"`
	// +kubebuilder:example:=main
	// The tag, branch or commit SHA to checkout, if ommitted then will be the tip of the default branch of the repo
	Revision string `json:"revision,omitempty"`
	// The Kubernetes secret that contains the code repository configuration to be used during cloning.
	// For 'git' this is the git configuration which can be used to inject credentials in addition to any other repo-specific Git configuration.
	// NOTE: you have to specify the whole config in a single key in the secret.
	CloningConfigSecretRef *SessionSecretRef `json:"cloningGitConfigSecretRef,omitempty"`
	// The Kubernetes secret that contains the code repository configuration to be used when the session is running.
	// For 'git' this is the git configuration which can be used to inject credentials in addition to any other repo-specific Git configuration.
	// NOTE: you have to specify the whole config in a single key in the secret.
	ConfigSecretRef *SessionSecretRef `json:"gitConfigSecretRef,omitempty"`
}

// +kubebuilder:validation:Enum={rclone}
type StorageType string

const Rclone StorageType = "rclone"

type DataSource struct {
	// +kubebuilder:default:=rclone
	// The data source type
	Type StorageType `json:"type,omitempty"`
	// +kubebuilder:example:=data/storages
	// +kubebuilder:default:="data"
	// Path relative to the session working directory where the data should be mounted
	MountPath string `json:"mountPath,omitempty"`
	// The secret containing the configuration or credentials needed for access to the data.
	// The format of the configuration that is expected depends on the storage type.
	// NOTE: define all values in a single key of the Kubernetes secret.
	// rclone: any valid rclone configuration for a single remote, see the output of `rclone config providers` for validation and format.
	SecretRef *SessionSecretRef `json:"secretRef,omitempty"`
}

type Culling struct {
	// +kubebuilder:validation:Format:=duration
	// The maximum allowed age for a session, regardless of whether it
	// is active or not. When the threshold is reached the session is hibernated.
	// A value of zero indicates that Amalthea will not automatically hibernate
	// the session based on its age.
	// Golang's time.ParseDuration is used to parse this, so values like 2h5min will work,
	// valid time units are "ns", "us" (or "µs"), "ms", "s", "m", "h".
	MaxAge metav1.Duration `json:"maxAge,omitempty"`
	// +kubebuilder:validation:Format:=duration
	// How long should a server be idle for before it is hibernated. A value of
	// zero indicates that Amalthea will not automatically hibernate inactive sessions.
	// Golang's time.ParseDuration is used to parse this, so values like 2h5min will work,
	// valid time units are "ns", "us" (or "µs"), "ms", "s", "m", "h".
	Idle metav1.Duration `json:"idle,omitempty"`
	// +kubebuilder:validation:Format:=duration
	// How long can a server be in starting state before it gets hibernated. A
	// value of zero indicates that the server will not be automatically hibernated
	// by Amalthea because it took to long to start.
	// Golang's time.ParseDuration is used to parse this, so values like 2h5min will work,
	// valid time units are "ns", "us" (or "µs"), "ms", "s", "m", "h".
	Starting metav1.Duration `json:"starting,omitempty"`
	// +kubebuilder:validation:Format:=duration
	// How long can a server be in failed state before it gets hibernated. A
	// value of zero indicates that the server will not be automatically
	// hibernated by Amalthea if it is failing.
	// Golang's time.ParseDuration is used to parse this, so values like 2h5min will work,
	// valid time units are "ns", "us" (or "µs"), "ms", "s", "m", "h".
	Failed metav1.Duration `json:"failed,omitempty"`
	// +kubebuilder:validation:Format:=duration
	// How long can a session be in hibernated state before
	// it gets completely deleted. A value of zero indicates that hibernated servers
	// will not be automatically be deleted by Amalthea after a period of time.
	// Golang's time.ParseDuration is used to parse this, so values like 2h5min will work,
	// valid time units are "ns", "us" (or "µs"), "ms", "s", "m", "h".
	Hibernated metav1.Duration `json:"hibernated,omitempty"`
}

// +kubebuilder:validation:Enum={token,oauth2proxy}
type AuthenticationType string

const Token AuthenticationType = "token"
const Oidc AuthenticationType = "oauth2proxy"

type Authentication struct {
	Enabled bool               `json:"enabled,omitempty"`
	Type    AuthenticationType `json:"type,omitempty"`
	// Kubernetes secret that contains the authentication configuration
	// For `token` generate a hard to guess string / password-like string.
	// this value can be used as Authorization header or as a cookie with the name `amaltheaSessionToken` to
	// access the session.
	// For `oauth2proxy` please see https://oauth2-proxy.github.io/oauth2-proxy/configuration/overview#config-file.
	SecretRef *SessionSecretRef `json:"secretRef,omitempty"`
}

// A reference to a Kubernetes secret and a specific field in the secret to be used in a session
type SessionSecretRef struct {
	Name string `json:"name"`
	Key  string `json:"key"`
}

// +kubebuilder:validation:Enum={Running,Failed,Hibernated,NotReady,RunningDegraded}
type State string

const Running State = "Running"
const Failed State = "Failed"
const Hibernated State = "Hibernated"
const NotReady State = "NotReady"
const RunningDegraded State = "RunningDegraded"

// Counts of the total and ready containers, can represent either regular or init contianers.
type ContainerCounts struct {
	Ready int `json:"ready,omitempty"`
	Total int `json:"total,omitempty"`
}

func (c ContainerCounts) Ok() bool {
	return c.Ready == c.Total
}

// AmaltheaSessionStatus defines the observed state of AmaltheaSession
type AmaltheaSessionStatus struct {
	// Conditions store the status conditions of the AmaltheaSessions. This is a standard thing that
	// many operators implement see https://github.com/kubernetes/community/blob/master/contributors/devel/sig-architecture/api-conventions.md#typical-status-properties
	// +operator-sdk:csv:customresourcedefinitions:type=status
	Conditions []metav1.Condition `json:"conditions,omitempty" patchStrategy:"merge" patchMergeKey:"type" protobuf:"bytes,1,rep,name=conditions"`
	// +kubebuilder:default:=NotReady
	State               State           `json:"state,omitempty"`
	URL                 string          `json:"url,omitempty"`
	ContainerCounts     ContainerCounts `json:"containerCounts,omitempty"`
	InitContainerCounts ContainerCounts `json:"initContainerCounts,omitempty"`
	Idle                bool            `json:"idle,omitempty"`
	// +kubebuilder:validation:Format:=date-time
	IdleSince metav1.Time `json:"idleSince,omitempty"`
	// +kubebuilder:validation:Format:=date-time
	FailingSince metav1.Time `json:"failingSince,omitempty"`
	// +kubebuilder:validation:Format:=date-time
	HibernatedSince metav1.Time `json:"hibernatedSince,omitempty"`
}

//+kubebuilder:object:root=true
//+kubebuilder:subresource:status

// +kubebuilder:printcolumn:name="Status",type="string",JSONPath=`.status.state`,description="The overall status of the session."
// +kubebuilder:printcolumn:name="Ready",type="string",JSONPath=`.status.containerCounts.ready`,description="The number of containers in a ready state for the session, disregarding init containers."
// +kubebuilder:printcolumn:name="Total",type="string",JSONPath=`.status.containerCounts.total`,description="The total numeber of containers in the session, disregarding init containers."
// +kubebuilder:printcolumn:name="Idle",type="boolean",JSONPath=`.status.idle`,description="Whether the session is idle or not."
// +kubebuilder:printcolumn:name="URL",type="string",JSONPath=`.status.url`,description="The URL where the session can be accessed."
// AmaltheaSession is the Schema for the amaltheasessions API
type AmaltheaSession struct {
	metav1.TypeMeta   `json:",inline"`
	metav1.ObjectMeta `json:"metadata,omitempty"`

	Spec   AmaltheaSessionSpec   `json:"spec,omitempty"`
	Status AmaltheaSessionStatus `json:"status,omitempty"`
}

//+kubebuilder:object:root=true

// AmaltheaSessionList contains a list of AmaltheaSession
type AmaltheaSessionList struct {
	metav1.TypeMeta `json:",inline"`
	metav1.ListMeta `json:"metadata,omitempty"`
	Items           []AmaltheaSession `json:"items"`
}

func init() {
	SchemeBuilder.Register(&AmaltheaSession{}, &AmaltheaSessionList{})
}<|MERGE_RESOLUTION|>--- conflicted
+++ resolved
@@ -108,12 +108,8 @@
 	Host             string  `json:"host"`
 	// +optional
 	// +kubebuilder:default:="/"
-<<<<<<< HEAD
-	PathPrefix string `json:"pathPrefix,omitempty"`
-=======
 	PathPrefix *string `json:"pathPrefix,omitempty"`
 	// +optional
->>>>>>> dd1f6ab1
 	// The name of the TLS secret, same as what is specified in a regular Kubernetes Ingress.
 	TLSSecretName *string `json:"tlsSecretName,omitempty"`
 }
