--- conflicted
+++ resolved
@@ -89,10 +89,6 @@
 	// +optional
 	Tolerations []v1.Toleration `json:"tolerations,omitempty"`
 
-<<<<<<< HEAD
-	//Control over the sidecars and init containers Amalthea adds to each session
-	Sidecars Sidecars `json:"sidecars,omitempty"`
-=======
 	// +kubebuilder:default:="always"
 	// Indicates how Amalthea should reconcile the child resources for a session. This can be problematic because
 	// newer versions of Amalthea may include new versions of the sidecars or other changes not reflected
@@ -106,7 +102,6 @@
 	// - whenHibernatedOrFailed: To avoid interrupting a running session, reconciliation of the child components
 	//   are only done when the session has a Failed or Hibernated status
 	ReconcileStrategy ReconcileStrategy `json:"reconcileSrategy,omitempty"`
->>>>>>> f8ecf6ee
 }
 
 type Session struct {
@@ -441,20 +436,9 @@
 	return &sessionURL
 }
 
-<<<<<<< HEAD
-type Sidecars struct {
-	// The docker image with the sidecars CLI.
-	// The containers that are templated are decided based on the image version tag, falling back
-	// on the latest templates for the latest version. Using a non-official image here is strongly
-	// discouraged, if you must then you should use the same semver tags as the official image you
-	// started with or based your custom image on.
-	Image string `json:"image,omitempty"`
-}
-=======
 // +kubebuilder:validation:Enum={never,always,whenFailedOrHibernated}
 type ReconcileStrategy string
 
 const Never ReconcileStrategy = "never"
 const Always ReconcileStrategy = "always"
-const WhenFailedOrHibernated ReconcileStrategy = "whenFailedOrHibernated"
->>>>>>> f8ecf6ee
+const WhenFailedOrHibernated ReconcileStrategy = "whenFailedOrHibernated"