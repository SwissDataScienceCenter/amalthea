# VERSION defines the project version for the bundle.
# Update this value when you upgrade the version of your project.
# To re-generate a bundle for another specific version without changing the standard setup, you can:
# - use the VERSION as arg of the bundle target (e.g make bundle VERSION=0.0.2)
# - use environment variables to overwrite this value (e.g export VERSION=0.0.2)
VERSION ?= 0.0.1

# CHANNELS define the bundle channels used in the bundle.
# Add a new line here if you would like to change its default config. (E.g CHANNELS = "candidate,fast,stable")
# To re-generate a bundle for other specific channels without changing the standard setup, you can:
# - use the CHANNELS as arg of the bundle target (e.g make bundle CHANNELS=candidate,fast,stable)
# - use environment variables to overwrite this value (e.g export CHANNELS="candidate,fast,stable")
ifneq ($(origin CHANNELS), undefined)
BUNDLE_CHANNELS := --channels=$(CHANNELS)
endif

# DEFAULT_CHANNEL defines the default channel used in the bundle.
# Add a new line here if you would like to change its default config. (E.g DEFAULT_CHANNEL = "stable")
# To re-generate a bundle for any other default channel without changing the default setup, you can:
# - use the DEFAULT_CHANNEL as arg of the bundle target (e.g make bundle DEFAULT_CHANNEL=stable)
# - use environment variables to overwrite this value (e.g export DEFAULT_CHANNEL="stable")
ifneq ($(origin DEFAULT_CHANNEL), undefined)
BUNDLE_DEFAULT_CHANNEL := --default-channel=$(DEFAULT_CHANNEL)
endif
BUNDLE_METADATA_OPTS ?= $(BUNDLE_CHANNELS) $(BUNDLE_DEFAULT_CHANNEL)

# IMAGE_TAG_BASE defines the docker.io namespace and part of the image name for remote images.
# This variable is used to construct full image tags for bundle and catalog images.
#
# For example, running 'make bundle-build bundle-push catalog-build catalog-push' will build and push both
# amalthea.dev/amalthea-bundle:$VERSION and amalthea.dev/amalthea-catalog:$VERSION.
IMAGE_TAG_BASE ?= renku/amalthea

# BUNDLE_IMG defines the image:tag used for the bundle.
# You can use it as an arg. (E.g make bundle-build BUNDLE_IMG=<some-registry>/<project-name-bundle>:<tag>)
BUNDLE_IMG ?= $(IMAGE_TAG_BASE)-bundle:v$(VERSION)
SIDECARS_IMG ?= $(IMAGE_TAG_BASE)-sidecars:v$(VERSION) 

# BUNDLE_GEN_FLAGS are the flags passed to the operator-sdk generate bundle command
BUNDLE_GEN_FLAGS ?= -q --overwrite --version $(VERSION) $(BUNDLE_METADATA_OPTS)

# USE_IMAGE_DIGESTS defines if images are resolved via tags or digests
# You can enable this value if you would like to use SHA Based Digests
# To enable set flag to true
USE_IMAGE_DIGESTS ?= false
ifeq ($(USE_IMAGE_DIGESTS), true)
	BUNDLE_GEN_FLAGS += --use-image-digests
endif

# Set the Operator SDK version to use. By default, what is installed on the system is used.
# This is useful for CI or a project to utilize a specific version of the operator-sdk toolkit.
OPERATOR_SDK_VERSION ?= v1.38.0

# Image URL to use all building/pushing image targets
IMG ?= controller:latest
# ENVTEST_K8S_VERSION refers to the version of kubebuilder assets to be downloaded by envtest binary.
ENVTEST_K8S_VERSION = 1.31.0

# Get the currently used golang install path (in GOPATH/bin, unless GOBIN is set)
ifeq (,$(shell go env GOBIN))
GOBIN=$(shell go env GOPATH)/bin
else
GOBIN=$(shell go env GOBIN)
endif

# CONTAINER_TOOL defines the container tool to be used for building images.
# Be aware that the target commands are only tested with Docker which is
# scaffolded by default. However, you might want to replace it to use other
# tools. (i.e. podman)
CONTAINER_TOOL ?= docker

# Setting SHELL to bash allows bash commands to be executed by recipes.
# Options are set to exit when a recipe line exits non-zero or a piped command fails.
SHELL = /usr/bin/env bash -o pipefail
.SHELLFLAGS = -ec

.PHONY: all
all: build

##@ General

# The help target prints out all targets with their descriptions organized
# beneath their categories. The categories are represented by '##@' and the
# target descriptions by '##'. The awk command is responsible for reading the
# entire set of makefiles included in this invocation, looking for lines of the
# file as xyz: ## something, and then pretty-format the target and help. Then,
# if there's a line with ##@ something, that gets pretty-printed as a category.
# More info on the usage of ANSI control characters for terminal formatting:
# https://en.wikipedia.org/wiki/ANSI_escape_code#SGR_parameters
# More info on the awk command:
# http://linuxcommand.org/lc3_adv_awk.php

HELM_CRD_TEMPLATE ?= helm-chart/amalthea-sessions/templates/amaltheasession-crd.yaml

.PHONY: help
help: ## Display this help.
	@awk 'BEGIN {FS = ":.*##"; printf "\nUsage:\n  make \033[36m<target>\033[0m\n"} /^[a-zA-Z_0-9-]+:.*?##/ { printf "  \033[36m%-15s\033[0m %s\n", $$1, $$2 } /^##@/ { printf "\n\033[1m%s\033[0m\n", substr($$0, 5) } ' $(MAKEFILE_LIST)

##@ Development

.PHONY: manifests
manifests: controller-gen ## Generate WebhookConfiguration, ClusterRole and CustomResourceDefinition objects.
	$(CONTROLLER_GEN) rbac:roleName=manager-role crd webhook paths="./..." output:crd:artifacts:config=config/crd/bases
	echo "{{- if .Values.deployCrd -}}" > $(HELM_CRD_TEMPLATE)
	echo "# This manifest is auto-generated from the makefile do not edit manually." >> $(HELM_CRD_TEMPLATE)
	cat config/crd/bases/*yaml >> $(HELM_CRD_TEMPLATE)
	echo "{{- end }}" >> $(HELM_CRD_TEMPLATE)

.PHONY: generate
generate: controller-gen go-generate ## Generate code containing DeepCopy, DeepCopyInto, and DeepCopyObject method implementations.
	$(CONTROLLER_GEN) object:headerFile="hack/boilerplate.go.txt" paths="./..."

.PHONY: fmt
fmt: ## Run go fmt against code.
	go fmt ./...

.PHONY: vet
vet: ## Run go vet against code.
	go vet ./...

.PHONY: test
test: manifests generate fmt vet envtest ## Run tests.
	KUBEBUILDER_ASSETS="$(shell $(ENVTEST) use $(ENVTEST_K8S_VERSION) --bin-dir $(LOCALBIN) -p path)" go test $$(go list ./... | grep -v /e2e) -coverprofile cover.out

# Utilize Kind or modify the e2e tests to load the image locally, enabling compatibility with other vendors.
.PHONY: test-e2e  # Run the e2e tests against a Kind k8s instance that is spun up.
test-e2e:
	go test ./test/e2e/ -v -ginkgo.v
	$(MAKE) chartpress-cleanup
	
.PHONY: lint
lint: golangci-lint ## Run golangci-lint linter & yamllint
	$(GOLANGCI_LINT) run --timeout 5m

.PHONY: lint-fix
lint-fix: golangci-lint ## Run golangci-lint linter and perform fixes
	$(GOLANGCI_LINT) run --fix

.PHONY: firecrest-apispec
firecrest-apispec:
	curl -L https://eth-cscs.github.io/firecrest-v2/openapi/openapi-$(FIRECREST_API_VERSION).yaml -o internal/remote/firecrest/openapi_spec_original.yaml

.PHONY: go-generate
go-generate: internal/remote/firecrest/firecrest_gen.go

internal/remote/firecrest/firecrest_gen.go: internal/remote/firecrest/openapi_spec_original.yaml
	go generate internal/remote/firecrest/firecrest.go

FIRECREST_API_VERSION ?= 2.3.1

##@ Build

.PHONY: build
build: manifests generate fmt vet ## Build manager binary.
	go build -o bin/manager cmd/amalthea/main.go

.PHONY: build-sidecars
build-sidecars: fmt vet
	go build -o bin/sidecars cmd/sidecars/main.go

.PHONY: build-sidecars
docker-build-sidecars: build-sidecars
	$(CONTAINER_TOOL) build -t ${SIDECARS_IMG} -f sidecars.Dockerfile .

.PHONY: run
run: manifests generate fmt vet ## Run a controller from your host.
	go run ./cmd/amalthea/main.go

# If you wish to build the manager image targeting other platforms you can use the --platform flag.
# (i.e. docker build --platform linux/arm64). However, you must enable docker buildKit for it.
# More info: https://docs.docker.com/develop/develop-images/build_enhancements/
.PHONY: docker-build
docker-build: ## Build docker image with the manager.
	$(CONTAINER_TOOL) build -t ${IMG} .

.PHONY: docker-push
docker-push: ## Push docker image with the manager.
	$(CONTAINER_TOOL) push ${IMG}

# PLATFORMS defines the target platforms for the manager image be built to provide support to multiple
# architectures. (i.e. make docker-buildx IMG=myregistry/mypoperator:0.0.1). To use this option you need to:
# - be able to use docker buildx. More info: https://docs.docker.com/build/buildx/
# - have enabled BuildKit. More info: https://docs.docker.com/develop/develop-images/build_enhancements/
# - be able to push the image to your registry (i.e. if you do not set a valid value via IMG=<myregistry/image:<tag>> then the export will fail)
# To adequately provide solutions that are compatible with multiple platforms, you should consider using this option.
PLATFORMS ?= linux/arm64,linux/amd64,linux/s390x,linux/ppc64le
.PHONY: docker-buildx
docker-buildx: ## Build and push docker image for the manager for cross-platform support
	# copy existing Dockerfile and insert --platform=${BUILDPLATFORM} into Dockerfile.cross, and preserve the original Dockerfile
	sed -e '1 s/\(^FROM\)/FROM --platform=\$$\{BUILDPLATFORM\}/; t' -e ' 1,// s//FROM --platform=\$$\{BUILDPLATFORM\}/' Dockerfile > Dockerfile.cross
	- $(CONTAINER_TOOL) buildx create --name project-v3-builder
	$(CONTAINER_TOOL) buildx use project-v3-builder
	- $(CONTAINER_TOOL) buildx build --push --platform=$(PLATFORMS) --tag ${IMG} -f Dockerfile.cross .
	- $(CONTAINER_TOOL) buildx rm project-v3-builder
	rm Dockerfile.cross

##@ Deployment

ifndef ignore-not-found
  ignore-not-found = false
endif

.PHONY: install
install: manifests kustomize ## Install CRDs into the K8s cluster specified in ~/.kube/config.
	$(KUSTOMIZE) build config/crd | $(KUBECTL) apply -f -

.PHONY: uninstall
uninstall: manifests kustomize ## Uninstall CRDs from the K8s cluster specified in ~/.kube/config. Call with ignore-not-found=true to ignore resource not found errors during deletion.
	$(KUSTOMIZE) build config/crd | $(KUBECTL) delete --ignore-not-found=$(ignore-not-found) -f -

.PHONY: deploy
deploy: manifests kustomize ## Deploy controller to the K8s cluster specified in ~/.kube/config.
	cd config/manager && $(KUSTOMIZE) edit set image controller=${IMG}
	$(KUSTOMIZE) build config/default | $(KUBECTL) apply -f -

.PHONY: undeploy
undeploy: ## Undeploy controller from the K8s cluster specified in ~/.kube/config. Call with ignore-not-found=true to ignore resource not found errors during deletion.
	$(KUSTOMIZE) build config/default | $(KUBECTL) delete --ignore-not-found=$(ignore-not-found) -f -

##@ Build Dependencies

## Location to install dependencies to
LOCALBIN ?= $(shell pwd)/bin
$(LOCALBIN):
	mkdir -p $(LOCALBIN)

## Tool Binaries
KUBECTL ?= kubectl
KUSTOMIZE ?= $(LOCALBIN)/kustomize
CONTROLLER_GEN ?= $(LOCALBIN)/controller-gen
ENVTEST ?= $(LOCALBIN)/setup-envtest
GOLANGCI_LINT = $(LOCALBIN)/golangci-lint

## Tool Versions
KUSTOMIZE_VERSION ?= v5.4.3
CONTROLLER_TOOLS_VERSION ?= v0.16.1
ENVTEST_VERSION ?= release-0.19
GOLANGCI_LINT_VERSION ?= v2.3.0

.PHONY: kustomize
kustomize: $(KUSTOMIZE) ## Download kustomize locally if necessary.
$(KUSTOMIZE): $(LOCALBIN)
	$(call go-install-tool,$(KUSTOMIZE),sigs.k8s.io/kustomize/kustomize/v5,$(KUSTOMIZE_VERSION))

.PHONY: controller-gen
controller-gen: $(CONTROLLER_GEN) ## Download controller-gen locally if necessary.
$(CONTROLLER_GEN): $(LOCALBIN)
	$(call go-install-tool,$(CONTROLLER_GEN),sigs.k8s.io/controller-tools/cmd/controller-gen,$(CONTROLLER_TOOLS_VERSION))

.PHONY: envtest
envtest: $(ENVTEST) ## Download setup-envtest locally if necessary.
$(ENVTEST): $(LOCALBIN)
	$(call go-install-tool,$(ENVTEST),sigs.k8s.io/controller-runtime/tools/setup-envtest,$(ENVTEST_VERSION))

.PHONY: golangci-lint
golangci-lint: $(GOLANGCI_LINT) ## Download golangci-lint locally if necessary.
$(GOLANGCI_LINT): $(LOCALBIN)
	$(call go-install-tool,$(GOLANGCI_LINT),github.com/golangci/golangci-lint/v2/cmd/golangci-lint,$(GOLANGCI_LINT_VERSION))

# go-install-tool will 'go install' any package with custom target and name of binary, if it doesn't exist
# $1 - target path with name of binary
# $2 - package url which can be installed
# $3 - specific version of package
define go-install-tool
@[ -f "$(1)-$(3)" ] || { \
set -e; \
package=$(2)@$(3) ;\
echo "Downloading $${package}" ;\
rm -f $(1) || true ;\
GOBIN=$(LOCALBIN) go install $${package} ;\
mv $(1) $(1)-$(3) ;\
} ;\
ln -sf $(1)-$(3) $(1)
endef

.PHONY: operator-sdk
OPERATOR_SDK ?= $(LOCALBIN)/operator-sdk
operator-sdk: ## Download operator-sdk locally if necessary.
ifeq (,$(wildcard $(OPERATOR_SDK)))
ifeq (, $(shell which operator-sdk 2>/dev/null))
	@{ \
	set -e ;\
	mkdir -p $(dir $(OPERATOR_SDK)) ;\
	OS=$(shell go env GOOS) && ARCH=$(shell go env GOARCH) && \
	curl -sSLo $(OPERATOR_SDK) https://github.com/operator-framework/operator-sdk/releases/download/$(OPERATOR_SDK_VERSION)/operator-sdk_$${OS}_$${ARCH} ;\
	chmod +x $(OPERATOR_SDK) ;\
	}
else
OPERATOR_SDK = $(shell which operator-sdk)
endif
endif

.PHONY: bundle
bundle: manifests kustomize operator-sdk ## Generate bundle manifests and metadata, then validate generated files.
	$(OPERATOR_SDK) generate kustomize manifests -q
	cd config/manager && $(KUSTOMIZE) edit set image controller=$(IMG)
	$(KUSTOMIZE) build config/manifests | $(OPERATOR_SDK) generate bundle $(BUNDLE_GEN_FLAGS)
	$(OPERATOR_SDK) bundle validate ./bundle

.PHONY: bundle-build
bundle-build: ## Build the bundle image.
	docker build -f bundle.Dockerfile -t $(BUNDLE_IMG) .

.PHONY: bundle-push
bundle-push: ## Push the bundle image.
	$(MAKE) docker-push IMG=$(BUNDLE_IMG)

.PHONY: list-chartpress-images
list-chartpress-images:
	@# Chartpress has a bug where it only lists the images from the first helm chart in the yaml file
	@# We have 2 charts so we have to do this to compensate
	@chartpress --list-images
	@cp chartpress.yaml chartpress.backup.yaml
	@yq "del(.charts[0])" -i chartpress.yaml
	@chartpress --list-images
	@rm chartpress.yaml
	@mv chartpress.backup.yaml chartpress.yaml

.PHONY: chartpress-cleanup
chartpress-cleanup:
<<<<<<< HEAD
	@chartpress --tag 0.1.0 --no-build
=======
	@chartpress --reset
>>>>>>> 2eea81ee

.PHONY: opm
OPM = $(LOCALBIN)/opm
opm: ## Download opm locally if necessary.
ifeq (,$(wildcard $(OPM)))
ifeq (,$(shell which opm 2>/dev/null))
	@{ \
	set -e ;\
	mkdir -p $(dir $(OPM)) ;\
	OS=$(shell go env GOOS) && ARCH=$(shell go env GOARCH) && \
	curl -sSLo $(OPM) https://github.com/operator-framework/operator-registry/releases/download/v1.23.0/$${OS}-$${ARCH}-opm ;\
	chmod +x $(OPM) ;\
	}
else
OPM = $(shell which opm)
endif
endif

# A comma-separated list of bundle images (e.g. make catalog-build BUNDLE_IMGS=example.com/operator-bundle:v0.1.0,example.com/operator-bundle:v0.2.0).
# These images MUST exist in a registry and be pull-able.
BUNDLE_IMGS ?= $(BUNDLE_IMG)

# The image tag given to the resulting catalog image (e.g. make catalog-build CATALOG_IMG=example.com/operator-catalog:v0.2.0).
CATALOG_IMG ?= $(IMAGE_TAG_BASE)-catalog:v$(VERSION)

# Set CATALOG_BASE_IMG to an existing catalog image tag to add $BUNDLE_IMGS to that image.
ifneq ($(origin CATALOG_BASE_IMG), undefined)
FROM_INDEX_OPT := --from-index $(CATALOG_BASE_IMG)
endif

# Build a catalog image by adding bundle images to an empty catalog using the operator package manager tool, 'opm'.
# This recipe invokes 'opm' in 'semver' bundle add mode. For more information on add modes, see:
# https://github.com/operator-framework/community-operators/blob/7f1438c/docs/packaging-operator.md#updating-your-existing-operator
.PHONY: catalog-build
catalog-build: opm ## Build a catalog image.
	$(OPM) index add --container-tool docker --mode semver --tag $(CATALOG_IMG) --bundles $(BUNDLE_IMGS) $(FROM_INDEX_OPT)

# Push the catalog image.
.PHONY: catalog-push
catalog-push: ## Push a catalog image.
	$(MAKE) docker-push IMG=$(CATALOG_IMG)


HELMIFY ?= $(LOCALBIN)/helmify

.PHONY: helmify
helmify: $(HELMIFY) ## Download helmify locally if necessary.
$(HELMIFY): $(LOCALBIN)
	test -s $(LOCALBIN)/helmify || GOBIN=$(LOCALBIN) go install github.com/arttor/helmify/cmd/helmify@latest
    
helm: manifests kustomize helmify
	$(KUSTOMIZE) build config/default | $(HELMIFY) helm-chart/amalthea-sessions

.PHONY: build-installer
build-installer: manifests generate kustomize ## Generate a consolidated YAML with CRDs and deployment.
	mkdir -p dist
	cd config/manager && $(KUSTOMIZE) edit set image controller=${IMG}
	$(KUSTOMIZE) build config/default > dist/install.yaml

##@ Kopf

.PHONY: crd
crd: ## Create the kopf CRDs
	poetry run python -m controller.crds template

.PHONY: crd_check
crd_check: ## Check the kopf CRDs
	poetry run python -m controller.crds check

.PHONY: style_checks
style_checks: ## Run python style checks
	poetry run flake8 ./
	poetry run black --check ./

.PHONY: run_kopf
run_kopf: ## Run the kopf controller
	poetry run python -m controller.main

.PHONY: tests
tests: ## Run the kopf tests
	poetry run pytest

.PHONY: kind_cluster
kind_cluster: ## Start a kind cluster
	kind delete cluster
	docker network rm -f kind
	docker network create -d=bridge -o com.docker.network.bridge.enable_ip_masquerade=true -o com.docker.network.driver.mtu=1500 --ipv6=false kind
	kind create cluster --config kind_config.yaml
	kubectl apply -f https://raw.githubusercontent.com/kubernetes/ingress-nginx/main/deploy/static/provider/kind/deploy.yaml
	echo "Waiting for ingress controller to initialize"
	sleep 15
	kubectl wait --namespace ingress-nginx --for=condition=ready pod --selector=app.kubernetes.io/component=controller --timeout=90s<|MERGE_RESOLUTION|>--- conflicted
+++ resolved
@@ -318,11 +318,7 @@
 
 .PHONY: chartpress-cleanup
 chartpress-cleanup:
-<<<<<<< HEAD
-	@chartpress --tag 0.1.0 --no-build
-=======
 	@chartpress --reset
->>>>>>> 2eea81ee
 
 .PHONY: opm
 OPM = $(LOCALBIN)/opm
