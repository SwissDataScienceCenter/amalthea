--- conflicted
+++ resolved
@@ -120,11 +120,7 @@
 test-e2e:
 	go test ./test/e2e/ -v -ginkgo.v
 	
-<<<<<<< HEAD
-GOLANGCI_LINT = $(shell pwd)/bin/golangci-lint
-=======
 GOLANGCI_LINT = $(LOCALBIN)/golangci-lint
->>>>>>> a4e299fd
 GOLANGCI_LINT_VERSION ?= v1.54.2
 golangci-lint:
 	@[ -f $(GOLANGCI_LINT) ] || { \
